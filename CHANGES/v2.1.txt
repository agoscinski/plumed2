/**

@page CHANGES-2-1 Version 2.1

Version 2.1.0 - unreleased
------------------------

Includes all fixes in branch 2.0 (see \ref CHANGES-2-0) up to 2.0.1.

Changes from version 2.0 which are relevant for users:
<<<<<<< HEAD
- New configuration system based on autoconf (use ./configure from root directory)
=======
- Added WALKERS_MPI to \ref METAD, allowing to run multiple walkers in a mpi-based multi-replica framework.
- Added ACCELERATION to \ref METAD, allowing to calculate on the fly the Metadynamics acceleration factor.
>>>>>>> f3082f3b
- Added option PRECISION to set number of digits in \ref DUMPATOMS.
- Added NDX_FILE and NDX_GROUP to action \ref GROUP, allowing to import atom lists from ndx files.
- Several optimizations in the following actions: \ref WHOLEMOLECULES, ...
- Faster atom scattering with domain decomposition.
- \ref SPRINT topological collective variables.
- \ref CH3SHIFTS collective variable.
- Improved multicolvar neighbor lists.
- Maximum colvar as well as minimum colvar is now possible.
- \ref COMMITTOR analysis.
- Added possibility to use negative strides in atom ranges (e.g. 10-1:-3).
- Added possibility to use \ref COORDINATION or \ref DHENERGY with NLIST in replica exchange simulations.
- Added STRETCH flag to \ref switchingfunction.

Changes from version 2.0 which are relevant for developers:
- Added regtests for plumed as a library (e.g. basic/rt-make-0). plumed command has an additional
  flag (--is-installed) to probe if running from a compilation directory or from a fully installed copy
  (this is needed for regtests to work properly).
- Improved class Communicator. Many operations can now be done directly on Vectors, Tensors, std::vector and PLMD::Matrix.
- Patches for GPL codes (QuantumEspresso and Gromacs) now also include
  original code so as to simplify their modification.

*/<|MERGE_RESOLUTION|>--- conflicted
+++ resolved
@@ -8,12 +8,9 @@
 Includes all fixes in branch 2.0 (see \ref CHANGES-2-0) up to 2.0.1.
 
 Changes from version 2.0 which are relevant for users:
-<<<<<<< HEAD
 - New configuration system based on autoconf (use ./configure from root directory)
-=======
 - Added WALKERS_MPI to \ref METAD, allowing to run multiple walkers in a mpi-based multi-replica framework.
 - Added ACCELERATION to \ref METAD, allowing to calculate on the fly the Metadynamics acceleration factor.
->>>>>>> f3082f3b
 - Added option PRECISION to set number of digits in \ref DUMPATOMS.
 - Added NDX_FILE and NDX_GROUP to action \ref GROUP, allowing to import atom lists from ndx files.
 - Several optimizations in the following actions: \ref WHOLEMOLECULES, ...
