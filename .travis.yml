--- conflicted
+++ resolved
@@ -27,15 +27,6 @@
     dist: trusty
     sudo: required
     env: PLUMED_CC=mpicc   PLUMED_CXX=mpic++     PLUMED_CXXFLAGS=-O3 LAPACK=yes
-<<<<<<< HEAD
-=======
-# then I try serial compiler on UBUNTU precise
-  - os: linux
-    if: branch =~ ^test- OR type IN(pull_request)
-    dist: precise
-    sudo: required
-    env: PLUMED_CC=gcc   PLUMED_CXX=g++
->>>>>>> f0fb3893
 # test using external blas with internal lapack
   - os: linux
     if: branch =~ ^test- OR type IN(pull_request)
