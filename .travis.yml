language: cpp
cache: ccache
matrix:
  include:
# list of configurations to be attempted:
# MPI + doc
# this is the "master" one, it is going to update the manual every time
# Variable PLUMED_ALL_TESTS=yes ensures that all the regtests can be run.
# If some of them is not enabled, the whole suite will fail.
  - os: linux
    dist: trusty
    sudo: required
    env: PLUMED_CC=mpicc PLUMED_CXX=mpic++ MAKEDOC=yes PLUMED_ALL_TESTS=yes
# the following are with debug flags
  - os: linux
    dist: trusty
    sudo: required
    env: PLUMED_CC=gcc   PLUMED_CXX=g++    CONFIG_FLAGS="--enable-debug --enable-debug-glibcxx"
  - os: linux
    dist: trusty
    sudo: required
    env: PLUMED_CC=mpicc PLUMED_CXX=mpic++ CONFIG_FLAGS="--enable-debug --enable-debug-glibcxx"
# cppcheck - takes a lot of time to compile the code, so I place it closer
# to the beginning of the list
  - os: linux
    dist: trusty
    sudo: required
    env: CPPCHECK=yes CPPCHECK_VERSION=1.81
# then check with different optimization flags
  - os: linux
    dist: trusty
    sudo: required
    env: PLUMED_CC=mpicc   PLUMED_CXX=mpic++     PLUMED_CXXFLAGS=-O3 LAPACK=yes
# test using external blas with internal lapack
  - os: linux
    if: branch =~ ^test- OR type IN(pull_request)
    dist: trusty
    sudo: required
    env: PLUMED_CC=mpicc PLUMED_CXX=mpic++  PLUMED_CXXFLAGS=-O3 LAPACK=yes CONFIG_FLAGS="--disable-external-lapack"
# test using docker image.
# currently it means ubuntu 17, with gcc6
  - sudo: required
    if: branch =~ ^test- OR type IN(pull_request)
    services: docker
    env: PLUMED_DOCKER=yes
# osx serial
  - os: osx
    if: branch =~ ^test- OR type IN(pull_request)
    osx_image: xcode7.3
    env: PLUMED_CC=clang PLUMED_CXX=clang++ PLUMED_CXXFLAGS=-O3
# this should not be required. I add it since it looks like with OSX it does not work otherwise
    cache:
      directories:
      - $HOME/.ccache
# osx parallel
  - os: osx
    if: branch =~ ^test- OR type IN(pull_request)
    osx_image: xcode7.3
    env: PLUMED_CC=mpicc PLUMED_CXX=mpic++  PLUMED_CXXFLAGS=-O3
# this should not be required. I add it since it looks like with OSX it does not work otherwise
    cache:
      directories:
      - $HOME/.ccache
# osx serial macports
  - os: osx
    if: branch =~ ^test- OR type IN(pull_request)
    osx_image: xcode7.3
    env: PLUMED_MACPORTS="plumed +python36"
    cache:
      directories:
      - $HOME/.macports-ci-ccache
# osx serial macports debug variant
  - os: osx
    if: branch =~ ^test- OR type IN(pull_request)
    osx_image: xcode7.3
    env: PLUMED_MACPORTS="plumed +allmodules"
    cache:
      directories:
      - $HOME/.macports-ci-ccache
# osx serial macports debug variant
  - os: osx
<<<<<<< HEAD
    osx_image: xcode8.2
    env: PLUMED_MACPORTS="plumed +allmodules +python27"
=======
    osx_image: xcode8.3
    env: PLUMED_MACPORTS="plumed +allmodules"
>>>>>>> 08374fc9
    cache:
      directories:
      - $HOME/.macports-ci-ccache
# I don't put any mpi variant with macports since it takes too long to compile
## This command can be used to allow failures:
  allow_failures:
# I allow this to fail temporarily
  - env: PLUMED_DOCKER=yes
## Possible additional variables:
#   VALGRIND=yes to make valgrind tests, only when log contains string [valgrind]
install:
# setup environment to allow install on the home directory
  - export PATH="$HOME/opt/bin:$PATH"
  - export CPATH="$HOME/opt/include:$CPATH"
  - export INCLUDE="$HOME/opt/include:$INCLUDE"
  - export LIBRARY_PATH="$HOME/opt/lib:$LIBRARY_PATH"
  - export LD_LIBRARY_PATH="$HOME/opt/lib:$LD_LIBRARY_PATH"
# Setting the TMPDIR in this way allegedly prevents problems with the compilation of 
# PLUMED + Python on macos
  - export TMPDIR="/tmp" 
# on travis, better dump stack trace in case there is an error
  - export PLUMED_STACK_TRACE=yes
  - export PLUMED_NUM_THREADS=2
  - ./.travis/check.log valgrind || VALGRIND=no
# update packages
  - if [[ "$TRAVIS_OS_NAME" == "osx" ]] && test -z "$PLUMED_MACPORTS" ; then
      brew update > /dev/null ;
      brew install ccache ;
      export PLUMED_MPIRUN="mpirun --oversubscribe" ;
    fi
  - if [[ "$TRAVIS_OS_NAME" == "linux" ]]; then sudo apt-get update -qq ; fi
# install some package - these are fast, we install them anyway
  - if [[ "$TRAVIS_OS_NAME" == "linux" ]]; then sudo apt-get install -y libfftw3-dev gsl-bin libgsl0-dev  libboost-serialization-dev ; fi
  - if test "$PLUMED_CXX" ; then ./.travis/install.xdrfile ; fi
# cppcheck:
# I use 1.71 since 1.72 seems to report a lot of false positive
  - if test "$CPPCHECK" == yes ; then  ./.travis/install.cppcheck $CPPCHECK_VERSION ; fi
# for plumedcheck I need latest gawk
  - if test "$CPPCHECK" == yes ; then  ./.travis/install.gawk 4.1.4 ; fi
# for plumedcheck I need astyle
  - if test "$CPPCHECK" == yes ; then make -j 4 -C astyle ; fi
# installation of these packages takes a lot of time
# we do it only when needed
  - if test "$PLUMED_CXX" == "mpic++" -a "$TRAVIS_OS_NAME" == "linux" ; then sudo apt-get install -y libopenmpi-dev openmpi-bin ; fi
  - if test "$PLUMED_CXX" == "mpic++" -a "$TRAVIS_OS_NAME" == "osx" ;   then brew install openmpi ; fi
  - if test "$MAKEDOC" == yes ; then sudo apt-get install -y graphviz            ; fi
# install doxygen-latex
  - if test "$MAKEDOC" == yes ; then sudo apt-get install -y doxygen-latex ; fi
# install lcov
  - if test "$MAKEDOC" == yes ; then ./.travis/install.lcov v1.13 ; fi
# install numpy and cython for python interface
# only for linux and homebrew (no macports)
  - if test "$PLUMED_CXX" ; then
      sudo pip install --upgrade pip ;
      sudo pip install numpy ;
      sudo pip install Cython ;
    fi
# then replace doxygen with the desided version
# I use 1.8.10 instead of 1.8.11 since it looks like 1.8.11 have troubles with
# non case sensitive files (it writes capitalized filenames)
  - if test "$MAKEDOC" == yes ; then ./.travis/install.doxygen Release_1_8_13 ; fi
  - if test "$VALGRIND" == yes ; then sudo apt-get install -y valgrind           ; fi
  - if test "$LAPACK" == yes ; then sudo apt-get -y install libatlas-base-dev      ; fi
# moreover, we hardcode path to dynamic library, required for xdrfile to link properly
# I do it only when LD_LIBRARY_PATH is non blank, since otherwise clang gives problems
  - if test -n "$LD_LIBRARY_PATH" ; then PLUMED_LDFLAGS="-Wl,-rpath,$LD_LIBRARY_PATH" ; fi
# macports related stuff
# configure macports
  - if test -n "$PLUMED_MACPORTS" ; then
      export COLUMNS=80 ;
      wget https://raw.githubusercontent.com/GiovanniBussi/macports-ci/master/macports-ci ;
      chmod +x ./macports-ci ;
      ./macports-ci install ;
      PATH="/opt/local/bin:$PATH" ;
      make macports ;
      ./macports-ci localports macports ;
      ./macports-ci ccache ;
    fi
script:
# make sure all modules are enabled
  - CONFIG_FLAGS="$CONFIG_FLAGS --enable-modules=all"
# we enable fftw, which is off by default
  - CONFIG_FLAGS="$CONFIG_FLAGS --enable-fftw"
# enable boost_serialization to test drr module
  - CONFIG_FLAGS="$CONFIG_FLAGS --enable-boost_serialization"
  - if test "$MAKEDOC" == yes ; then CONFIG_FLAGS="$CONFIG_FLAGS --enable-pdfdoc" ; fi
  - if test "$MAKEDOC" == yes ; then CONFIG_FLAGS="$CONFIG_FLAGS --enable-gcov" ; fi
# when running lcov plumed should be compiled with -O0
  - if test "$MAKEDOC" == yes ; then PLUMED_CXXFLAGS=-O0 ; fi

# BUILD:
# this is done only if PLUMED_CXX is defined
  - if test "$PLUMED_CXX" ; then
      ccache -s ;
      ./configure CXX="ccache $(which $PLUMED_CXX)" CC=$(which $PLUMED_CC) CXXFLAGS="$PLUMED_CXXFLAGS" LDFLAGS="$PLUMED_LDFLAGS" CPPFLAGS="$PLUMED_CPPFLAGS" $CONFIG_FLAGS ;
      make -j 4 ;
      make install prefix="$HOME/opt" ;
      ccache -s ;
    fi

# build using macports
  - if test -n "$PLUMED_MACPORTS" ; then
      sudo port -N install $PLUMED_MACPORTS ;
      ./macports-ci ccache --save ;
    fi

# build docker container
  - if test "$PLUMED_DOCKER" = yes ; then make -C docker ; fi

# TEST:
  - if test "$VALGRIND" == yes ; then OPT=valgrind ; else OPT="" ; fi
# --no-print-directory make it more silent
  - if test "$PLUMED_CXX" || test -n "$PLUMED_MACPORTS" ; then make --no-print-directory -C regtest $OPT ; fi

# test with gcc6
  - if test "$PLUMED_DOCKER" = yes ; then docker run -v "$PWD/regtest":/home/plumed/regtest -it plumed /bin/bash -c "make -C regtest" ; fi
# currently, gcc6 fails for numerical reasons. Once this is fixed we can add the "make -C regtest checkfail" command below

  - if test "$MAKEDOC" == yes ; then make -C regtest copytodoc ; fi
  - if test "$MAKEDOC" == yes ; then make -C developer-doc coverage ; fi
  - if test "$MAKEDOC" == yes ; then make doc >/dev/null ; fi
  - if test "$PLUMED_CXX" || test -n "$PLUMED_MACPORTS" ; then make -C regtest checkfail ; fi

# CPPCHECK:
# this is required so as to have all the include files inplace:
# notice that this is done automatically in build
  - if test "$CPPCHECK" == yes ; then make -C src/lib/ dirslinks ; fi
# then we do cppcheck
# notice that with make codecheck we also run the maketools/plumedcheck
# script which check if coding policies are satisfied
  - if test "$CPPCHECK" == yes ; then make codecheck ; fi
after_success:
  - if test "$MAKEDOC" == yes ; then ./.travis/pushdoc ; fi <|MERGE_RESOLUTION|>--- conflicted
+++ resolved
@@ -79,13 +79,8 @@
       - $HOME/.macports-ci-ccache
 # osx serial macports debug variant
   - os: osx
-<<<<<<< HEAD
-    osx_image: xcode8.2
+    osx_image: xcode8.3
     env: PLUMED_MACPORTS="plumed +allmodules +python27"
-=======
-    osx_image: xcode8.3
-    env: PLUMED_MACPORTS="plumed +allmodules"
->>>>>>> 08374fc9
     cache:
       directories:
       - $HOME/.macports-ci-ccache
