/* +++++++++++++++++++++++++++++++++++++++++++++++++++++++++++++++++++++++++
   Copyright (c) 2012-2020 The plumed team
   (see the PEOPLE file at the root of the distribution for a list of names)

   See http://www.plumed.org for more information.

   This file is part of plumed, version 2.

   plumed is free software: you can redistribute it and/or modify
   it under the terms of the GNU Lesser General Public License as published by
   the Free Software Foundation, either version 3 of the License, or
   (at your option) any later version.

   plumed is distributed in the hope that it will be useful,
   but WITHOUT ANY WARRANTY; without even the implied warranty of
   MERCHANTABILITY or FITNESS FOR A PARTICULAR PURPOSE.  See the
   GNU Lesser General Public License for more details.

   You should have received a copy of the GNU Lesser General Public License
   along with plumed.  If not, see <http://www.gnu.org/licenses/>.
+++++++++++++++++++++++++++++++++++++++++++++++++++++++++++++++++++++++++ */
#include "core/ActionWithValue.h"
#include "core/ActionRegister.h"
#include <string>
#include <cmath>

using namespace std;

namespace PLMD {
namespace generic {

//+PLUMEDOC GENERIC TIME
/*
retrieve the time of the simulation to be used elsewhere

\par Examples

\plumedfile
TIME            LABEL=t1
PRINT ARG=t1
\endplumedfile

*/
//+ENDPLUMEDOC

class Time : public ActionWithValue {
public:
  static void registerKeywords( Keywords& keys );
  explicit Time(const ActionOptions&);
// active methods:
<<<<<<< HEAD
  virtual void calculate();
  virtual void apply() {}
  unsigned getNumberOfDerivatives() const { return 0; }
=======
  void calculate() override;
  void apply() override {}
  unsigned getNumberOfDerivatives() override { return 0; }
>>>>>>> 5a9bc5a3
};

PLUMED_REGISTER_ACTION(Time,"TIME")

void Time::registerKeywords( Keywords& keys ) {
  Action::registerKeywords( keys );
  ActionWithValue::registerKeywords( keys );
}

Time::Time(const ActionOptions&ao):
  Action(ao),ActionWithValue(ao)
{
  addValueWithDerivatives(); setNotPeriodic();
  // resize derivative by hand to a nonzero value
  //getPntrToValue()->resizeDerivatives(1);
}

void Time::calculate() {
  setValue           (getTime());
}

}





}<|MERGE_RESOLUTION|>--- conflicted
+++ resolved
@@ -48,15 +48,9 @@
   static void registerKeywords( Keywords& keys );
   explicit Time(const ActionOptions&);
 // active methods:
-<<<<<<< HEAD
-  virtual void calculate();
-  virtual void apply() {}
-  unsigned getNumberOfDerivatives() const { return 0; }
-=======
-  void calculate() override;
-  void apply() override {}
-  unsigned getNumberOfDerivatives() override { return 0; }
->>>>>>> 5a9bc5a3
+  virtual void calculate() override ;
+  virtual void apply() override {}
+  unsigned getNumberOfDerivatives() const override { return 0; }
 };
 
 PLUMED_REGISTER_ACTION(Time,"TIME")
