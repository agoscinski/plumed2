--- conflicted
+++ resolved
@@ -37,12 +37,7 @@
   std::vector<double> tvals;
 protected:
 /// This sets up the atom list
-<<<<<<< HEAD
   void setupAtomLists( const bool& all_same_type );
-protected:
-=======
-  void setupAtomLists();
->>>>>>> 9ab557eb
 /// Get the derivatives for the central atom with index ind
   CatomPack getCentralAtomPackFromInput( const unsigned& ind ) const ;
 ///
