/* +++++++++++++++++++++++++++++++++++++++++++++++++++++++++++++++++++++++++
   Copyright (c) 2016-2020 The plumed team
   (see the PEOPLE file at the root of the distribution for a list of names)

   See http://www.plumed.org for more information.

   This file is part of plumed, version 2.

   plumed is free software: you can redistribute it and/or modify
   it under the terms of the GNU Lesser General Public License as published by
   the Free Software Foundation, either version 3 of the License, or
   (at your option) any later version.

   plumed is distributed in the hope that it will be useful,
   but WITHOUT ANY WARRANTY; without even the implied warranty of
   MERCHANTABILITY or FITNESS FOR A PARTICULAR PURPOSE.  See the
   GNU Lesser General Public License for more details.

   You should have received a copy of the GNU Lesser General Public License
   along with plumed.  If not, see <http://www.gnu.org/licenses/>.
+++++++++++++++++++++++++++++++++++++++++++++++++++++++++++++++++++++++++ */
#include "DistanceFromContourBase.h"
#include "core/ActionRegister.h"

//+PLUMEDOC COLVAR DISTANCE_FROM_CONTOUR
/*
Calculate the perpendicular distance from a Willard-Chandler dividing surface.

Suppose that you have calculated a multicolvar.  By doing so you have calculated a
set of colvars, \f$s_i\f$, and each of these colvars has a well defined position in
space \f$(x_i,y_i,z_i)\f$.  You can use this information to calculate a phase-field
model of the colvar density using:

\f[
p(x,y,x) = \sum_{i} s_i K\left[\frac{x-x_i}{\sigma_x},\frac{y-y_i}{\sigma_y},\frac{z-z_i}{\sigma_z} \right]
\f]

In this expression \f$\sigma_x, \sigma_y\f$ and \f$\sigma_z\f$ are bandwidth parameters and
\f$K\f$ is one of the \ref kernelfunctions.  This is what is done within \ref MULTICOLVARDENS

The Willard-Chandler surface is a surface of constant density in the above phase field \f$p(x,y,z)\f$.
In other words, it is a set of points, \f$(x',y',z')\f$, in your box which have:

\f[
p(x',y',z') = \rho
\f]

where \f$\rho\f$ is some target density.  This action calculates the distance projected on the \f$x, y\f$ or
\f$z\f$ axis between the position of some test particle and this surface of constant field density.

\par Examples

In this example atoms 2-100 are assumed to be concentrated along some part of the \f$z\f$ axis so that you
an interface between a liquid/solid and the vapor.  The quantity dc measures the distance between the
surface at which the density of 2-100 atoms is equal to 0.2 and the position of the test particle atom 1.

\plumedfile
dens: DENSITY SPECIES=2-100
dc: DISTANCE_FROM_CONTOUR DATA=dens ATOM=1 BANDWIDTH=0.5,0.5,0.5 DIR=z CONTOUR=0.2
\endplumedfile

*/
//+ENDPLUMEDOC

namespace PLMD {
namespace multicolvar {

class DistanceFromContour : public DistanceFromContourBase {
private:
  unsigned dir;
  double pbc_param;
  std::vector<double> pos1, pos2, dirv, dirv2;
  std::vector<unsigned> perp_dirs;
  std::vector<Vector> atom_deriv;
public:
  static void registerKeywords( Keywords& keys );
  explicit DistanceFromContour( const ActionOptions& );
<<<<<<< HEAD
  void calculate();
  void evaluateDerivatives( const Vector root1, const double& root2 );
=======
  bool isDensity() const override { return true; }
  void calculate() override;
  unsigned getNumberOfQuantities() const override;
  bool isPeriodic() override { return false; }
  double compute( const unsigned& tindex, AtomValuePack& myatoms ) const override;
  double getDifferenceFromContour( const std::vector<double>& x, std::vector<double>& der );
// We need an apply action as we are using an independent value
  void apply() override;
>>>>>>> 5a9bc5a3
};

PLUMED_REGISTER_ACTION(DistanceFromContour,"DISTANCE_FROM_CONTOUR")

void DistanceFromContour::registerKeywords( Keywords& keys ) {
  DistanceFromContourBase::registerKeywords( keys );
  keys.addOutputComponent("dist1","default","the distance between the reference atom and the nearest contour");
  keys.addOutputComponent("dist2","default","the distance between the reference atom and the other contour");
  keys.addOutputComponent("qdist","default","the differentiable (squared) distance between the two contours (see above)");
  keys.addOutputComponent("thickness","default","the distance between the two contours on the line from the reference atom");
  keys.add("compulsory","DIR","the direction perpendicular to the contour that you are looking for");
  keys.add("compulsory","TOLERANCE","0.1","this parameter is used to manage periodic boundary conditions.  The problem "
           "here is that we can be between contours even when we are not within the membrane "
           "because of periodic boundary conditions.  When we are in the contour, however, we "
           "should have it so that the sums of the absolute values of the distances to the two "
           "contours is approximately the distance between the two contours.  There can be numerical errors in these calculations, however, so "
           "we specify a small tolerance here");
}

DistanceFromContour::DistanceFromContour( const ActionOptions& ao ):
  Action(ao),
  DistanceFromContourBase(ao),
  pos1(3,0.0),
  pos2(3,0.0),
  dirv(3,0.0),
  dirv2(3,0.0),
  perp_dirs(2),
  atom_deriv(active_list.size())
{
  // Get the direction
  std::string ldir; parse("DIR",ldir );
  if( ldir=="x" ) { dir=0; perp_dirs[0]=1; perp_dirs[1]=2; dirv[0]=1; dirv2[0]=-1; }
  else if( ldir=="y" ) { dir=1; perp_dirs[0]=0; perp_dirs[1]=2; dirv[1]=1; dirv2[1]=-1; }
  else if( ldir=="z" ) { dir=2; perp_dirs[0]=0; perp_dirs[1]=1; dirv[2]=1; dirv2[2]=-1; }
  else error(ldir + " is not a valid direction use x, y or z");

  // Read in the tolerance for the pbc parameter
  parse("TOLERANCE",pbc_param);

  std::vector<unsigned> shape;
  // Create the values
  addComponent("thickness", shape ); componentIsNotPeriodic("thickness");
  addComponent("dist1", shape ); componentIsNotPeriodic("dist1");
  addComponent("dist2", shape ); componentIsNotPeriodic("dist2");
  addComponentWithDerivatives("qdist", shape ); componentIsNotPeriodic("qdist");
}

void DistanceFromContour::calculate() {
  // Check box is orthorhombic
  if( !getPbc().isOrthorombic() ) error("cell box must be orthorhombic");

  // The nanoparticle is at the origin of our coordinate system
  pos1[0]=pos1[1]=pos1[2]=0.0; pos2[0]=pos2[1]=pos2[2]=0.0;

  // Set bracket as center of mass of membrane in active region
  Vector myvec = pbcDistance( getPosition(getNumberOfAtoms()-1), getPosition(0) ); pos2[dir]=myvec[dir];
  nactive=1; active_list[0]=0; double d2, mindist = myvec.modulo2();
  for(unsigned j=1; j<getNumberOfAtoms()-1; ++j) {
    Vector distance=pbcDistance( getPosition(getNumberOfAtoms()-1), getPosition(j) );
    if( (d2=distance[perp_dirs[0]]*distance[perp_dirs[0]])<rcut2 &&
        (d2+=distance[perp_dirs[1]]*distance[perp_dirs[1]])<rcut2 ) {
      d2+=distance[dir]*distance[dir];
      if( d2<mindist && fabs(distance[dir])>epsilon ) { pos2[dir]=distance[dir]; mindist = d2; }
      active_list[nactive]=j; nactive++;
    }
  }
  // pos1 position of the nanoparticle, in the first time
  // pos2 is the position of the closer atom in the membrane with respect the nanoparticle
  // fa = distance between pos1 and the contour
  // fb = distance between pos2 and the contour
  std::vector<double> faked(3);
  double fa = getDifferenceFromContour( pos1, faked );
  double fb = getDifferenceFromContour( pos2, faked );
  if( fa*fb>0 ) {
    unsigned maxtries = std::floor( ( getBox()(dir,dir) ) / bw[dir] );
    for(unsigned i=0; i<maxtries; ++i) {
      double sign=(pos2[dir]>0)? -1 : +1; // If the nanoparticle is inside the membrane push it out
      pos1[dir] += sign*bw[dir]; fa = getDifferenceFromContour( pos1, faked );
      if( fa*fb<0 ) break;
      // if fa*fb is less than zero the new pos 1 is outside the contour
    }
  }
  // Set direction for contour search
  dirv[dir] = pos2[dir] - pos1[dir];
  // Bracket for second root starts in center of membrane
  double fc = getDifferenceFromContour( pos2, faked );
  if( fc*fb>0 ) {
    // first time is true, because fc=fb
    // push pos2 from its initial position inside the membrane towards the second contourn
    unsigned maxtries = std::floor( ( getBox()(dir,dir) ) / bw[dir] );
    for(unsigned i=0; i<maxtries; ++i) {
      double sign=(dirv[dir]>0)? +1 : -1;
      pos2[dir] += sign*bw[dir]; fc = getDifferenceFromContour( pos2, faked );
      if( fc*fb<0 ) break;
    }
    dirv2[dir] = ( pos1[dir] + dirv[dir] ) - pos2[dir];
  }

  // Now do a search for the two contours
  findContour( dirv, pos1 );
  // Save the first value
  Vector root1; root1.zero(); root1[dir] = pval[dir];
  findContour( dirv2, pos2 );
  // Calculate the separation between the two roots using PBC
  Vector root2; root2.zero(); root2[dir] = pval[dir];
  Vector sep = pbcDistance( root1, root2 ); double spacing = fabs( sep[dir] ); plumed_assert( spacing>epsilon );
  getPntrToComponent("thickness")->set( spacing );

  // Make sure the sign is right
  double predir=(root1[dir]*root2[dir]<0)? -1 : 1;
  // This deals with periodic boundary conditions - if we are inside the membrane the sum of the absolute
  // distances from the contours should add up to the spacing.  When this is not the case we must be outside
  // the contour
  // if( predir==-1 && (fabs(root1[dir])+fabs(root2[dir]))>(spacing+pbc_param) ) predir=1;
  // Set the final value to root that is closest to the "origin" = position of atom
  if( fabs(root1[dir])<fabs(root2[dir]) ) {
    getPntrToComponent("dist1")->set( predir*fabs(root1[dir]) );
    getPntrToComponent("dist2")->set( fabs(root2[dir]) );
  } else {
    getPntrToComponent("dist1")->set( predir*fabs(root2[dir]) );
    getPntrToComponent("dist2")->set( fabs(root1[dir]) );
  }
  getPntrToComponent("qdist")->set( root2[dir]*root1[dir] );

  // Now calculate the derivatives
  if( !doNotCalculateDerivatives() ) {
    evaluateDerivatives( root1, root2[dir] ); evaluateDerivatives( root2, root1[dir] );
  }
}

void DistanceFromContour::evaluateDerivatives( const Vector root1, const double& root2 ) {
  if( getNumberOfArguments()>0 ) plumed_merror("derivatives for phase field distance from contour have not been implemented yet");

  Vector origind; origind.zero(); Tensor vir; vir.zero();
  double sumd = 0; std::vector<double> pp(3), ddd(3,0);
  for(unsigned i=0; i<nactive; ++i) {
    double newval = evaluateKernel( getPosition(active_list[i]), root1, ddd );
    Vector distance = pbcDistance( getPosition(getNumberOfAtoms()-1), getPosition(active_list[i]) );

    if( getNumberOfArguments()==1 ) {
    } else {
      sumd += ddd[dir];
      for(unsigned j=0; j<3; ++j) atom_deriv[i][j] = -ddd[j];
      origind += -atom_deriv[i]; vir -= Tensor(atom_deriv[i],distance);
    }
  }

  // Add derivatives to atoms involved
  Value* val=getPntrToComponent("qdist"); double prefactor =  root2 / sumd;
  for(unsigned i=0; i<nactive; ++i) {
    val->addDerivative( 3*active_list[i] + 0, -prefactor*atom_deriv[i][0] );
    val->addDerivative( 3*active_list[i] + 1, -prefactor*atom_deriv[i][1] );
    val->addDerivative( 3*active_list[i] + 2, -prefactor*atom_deriv[i][2] );
  }

  // Add derivatives to atoms at origin
  unsigned nbase = 3*(getNumberOfAtoms()-1);
  val->addDerivative( nbase, -prefactor*origind[0] ); nbase++;
  val->addDerivative( nbase, -prefactor*origind[1] ); nbase++;
  val->addDerivative( nbase, -prefactor*origind[2] ); nbase++;

  // Add derivatives to virial
  for(unsigned i=0; i<3; ++i) for(unsigned j=0; j<3; ++j) { val->addDerivative( nbase, -prefactor*vir(i,j) ); nbase++; }
}

}
}<|MERGE_RESOLUTION|>--- conflicted
+++ resolved
@@ -75,19 +75,8 @@
 public:
   static void registerKeywords( Keywords& keys );
   explicit DistanceFromContour( const ActionOptions& );
-<<<<<<< HEAD
-  void calculate();
+  void calculate() override;
   void evaluateDerivatives( const Vector root1, const double& root2 );
-=======
-  bool isDensity() const override { return true; }
-  void calculate() override;
-  unsigned getNumberOfQuantities() const override;
-  bool isPeriodic() override { return false; }
-  double compute( const unsigned& tindex, AtomValuePack& myatoms ) const override;
-  double getDifferenceFromContour( const std::vector<double>& x, std::vector<double>& der );
-// We need an apply action as we are using an independent value
-  void apply() override;
->>>>>>> 5a9bc5a3
 };
 
 PLUMED_REGISTER_ACTION(DistanceFromContour,"DISTANCE_FROM_CONTOUR")
