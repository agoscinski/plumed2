/* +++++++++++++++++++++++++++++++++++++++++++++++++++++++++++++++++++++++++
   Copyright (c) 2012-2016 The plumed team
   (see the PEOPLE file at the root of the distribution for a list of names)

   See http://www.plumed.org for more information.

   This file is part of plumed, version 2.

   plumed is free software: you can redistribute it and/or modify
   it under the terms of the GNU Lesser General Public License as published by
   the Free Software Foundation, either version 3 of the License, or
   (at your option) any later version.

   plumed is distributed in the hope that it will be useful,
   but WITHOUT ANY WARRANTY; without even the implied warranty of
   MERCHANTABILITY or FITNESS FOR A PARTICULAR PURPOSE.  See the
   GNU Lesser General Public License for more details.

   You should have received a copy of the GNU Lesser General Public License
   along with plumed.  If not, see <http://www.gnu.org/licenses/>.
+++++++++++++++++++++++++++++++++++++++++++++++++++++++++++++++++++++++++ */
#ifndef __PLUMED_multicolvar_MultiColvarBase_h
#define __PLUMED_multicolvar_MultiColvarBase_h

#include "core/ActionAtomistic.h"
#include "core/ActionWithValue.h"
#include "tools/DynamicList.h"
#include "tools/LinkCells.h"
#include "vesselbase/StoreDataVessel.h"
#include "vesselbase/ActionWithVessel.h"
#include <vector>

namespace PLMD {
namespace multicolvar {

class AtomValuePack;
class CatomPack;
class BridgedMultiColvarFunction;
class ActionVolume;

class MultiColvarBase :
  public ActionAtomistic,
  public ActionWithValue,
  public vesselbase::ActionWithVessel
  {
 friend class BridgedMultiColvarFunction;
 friend class VolumeGradientBase;
 friend class MultiColvarFilter;
 friend class AtomValuePack;
private:
/// Use periodic boundary conditions
  bool usepbc;
/// The forces we are going to apply to things
  std::vector<double> forcesToApply;
/// We use this to say that all the atoms in the third block should are in the tasks
  bool allthirdblockintasks;
/// In certain cases we can make three atom link cells faster
  bool uselinkforthree;
/// Stuff for link cells - this is used to make coordination number like variables faster
  LinkCells linkcells;
<<<<<<< HEAD
/// Link cells for third block of atoms
  LinkCells threecells;
=======
/// This remembers where the boundaries are for the tasks. It makes link cells work fast
  Matrix<std::pair<unsigned,unsigned> > bookeeping;
/// Number of atoms that are being used for central atom position
  unsigned ncentral;
>>>>>>> e9492f9d
/// Bool vector telling us which atoms are required to calculate central atom position
  std::vector<bool> use_for_central_atom;
/// 1/number of atoms involved in central atoms
  double numberForCentralAtom;
/// Ensures that setup is only performed once per loop
  bool setup_completed;
/// Ensures that retrieving of atoms is only done once per calculation loop
  bool atomsWereRetrieved;
protected:
/// This is used to keep track of what is calculated where
  std::vector<unsigned> colvar_label;
/// The multicolvars from which we construct these quantities
  std::vector<MultiColvarBase*> mybasemulticolvars;
/// The vessels in these multicolvars in which the data is stored
  std::vector<vesselbase::StoreDataVessel*> mybasedata;
/// This remembers where the boundaries are for the tasks. It makes link cells work fast
  Matrix<std::pair<unsigned,unsigned> > bookeeping;
/// Function that recursively checks if filters have been used in the input to a multicolvar
/// we need this to ensure that setupLinkCells is run in calculate with some actions
  bool filtersUsedAsInput();
/// Read in a set of multicolvar labels as the input to the action
  bool interpretInputMultiColvars( const std::vector<std::string>& key, const double& wtolerance );
/// Convert an index in the global array to an index in the individual base colvars
  unsigned convertToLocalIndex( const unsigned& index, const unsigned& mcv_code ) const ;
/// This resizes the arrays that are used for link cell update
  void resizeBookeepingArray( const unsigned& num1, const unsigned& num2 );
/// Using the species keyword to read in atoms
  bool usespecies;
/// Number of atoms in each block
  unsigned nblock;
/// This is used when turning cvcodes into atom numbers
  std::vector<unsigned> decoder;
/// Blocks of atom numbers
  std::vector< std::vector<unsigned> > ablocks;
/// Add a task to the list of tasks
  void addTaskToList( const unsigned& taskCode );
/// Finish setting up the multicolvar base
  void setupMultiColvarBase( const std::vector<AtomNumber>& atoms );
/// Add some derivatives to a particular component of a particular atom
  void addAtomDerivatives( const int& , const unsigned& , const Vector& , multicolvar::AtomValuePack& ) const ;
/// Set which atoms are to be used to calculate the central atom position
  void setAtomsForCentralAtom( const std::vector<bool>& catom_ind );
/// Set the value of the cutoff for the link cells
  void setLinkCellCutoff( const double& lcut, double tcut=-1.0 );
/// Setup the link cells and neighbour list stuff
  void setupActiveTaskSet( std::vector<unsigned>& active_tasks, const std::string& input_label );
/// Setup link cells in order to make this calculation faster
  void setupLinkCells();
/// This does setup of link cell stuff that is specific to the non-use of the usespecies keyword
  void setupNonUseSpeciesLinkCells( const unsigned& );
/// Get the separation between a pair of vectors
  Vector getSeparation( const Vector& vec1, const Vector& vec2 ) const ;
/// This sets up the list of atoms that are involved in this colvar
  bool setupCurrentAtomList( const unsigned& taskCode, AtomValuePack& myatoms ) const ;
/// Decode indices if there are 2 or 3 atoms involved
  void decodeIndexToAtoms( const unsigned& taskCode, std::vector<unsigned>& atoms ) const ;
public:
  explicit MultiColvarBase(const ActionOptions&);
  ~MultiColvarBase(){}
  static void registerKeywords( Keywords& keys );
/// Turn on the derivatives 
  virtual void turnOnDerivatives();
/// Do we use pbc to calculate this quantity
  bool usesPbc() const ;
/// Apply PBCs over a set of distance vectors
  void applyPbc(std::vector<Vector>& dlist, unsigned max_index=0) const;
/// Do some setup before the calculation
  void prepare();
/// This is overwritten here in order to make sure that we do not retrieve atoms multiple times
  void retrieveAtoms();
/// Do the calculation
  virtual void calculate();
/// Calculate numerical derivatives
  virtual void calculateNumericalDerivatives( ActionWithValue* a=NULL );
/// Perform one of the tasks
  virtual void performTask( const unsigned& , const unsigned& , MultiValue& ) const ;
/// Update the active atoms
  virtual void updateActiveAtoms( AtomValuePack& myatoms ) const ;
/// This gets the position of an atom for the link cell setup
  virtual Vector getPositionOfAtomForLinkCells( const unsigned& iatom ) const ;
/// Returns the position where we should assume the center is for link cell calculations
  virtual Vector getLinkCellPosition( const std::vector<unsigned>& atoms ) const ;
/// And a virtual function which actually computes the colvar
  virtual double doCalculation( const unsigned& tindex, AtomValuePack& myatoms ) const ;  
/// Get the absolute index of the central atom
  virtual AtomNumber getAbsoluteIndexOfCentralAtom( const unsigned& i ) const ;
/// This is replaced once we have a function to calculate the cv
  virtual double compute( const unsigned& tindex, AtomValuePack& myatoms ) const=0;
/// Apply the forces from this action
  virtual void apply();
/// Get the number of derivatives for this action
  virtual unsigned getNumberOfDerivatives();  // N.B. This is replacing the virtual function in ActionWithValue
/// Checks if an task is being performed at the present time
  virtual bool isCurrentlyActive( const unsigned& bno, const unsigned& code );
///
  virtual CatomPack getCentralAtomPack( const unsigned& basn, const unsigned& curr );
/// Get the index where the central atom is stored
  virtual Vector getCentralAtomPos( const unsigned& curr );
/// You can use this to screen contributions that are very small so we can avoid expensive (and pointless) calculations
  virtual void calculateWeight( const unsigned& taskCode, AtomValuePack& myatoms ) const ;
/// Is this a density?
  virtual bool isDensity() const { return false; }
/// Is the iatom'th stored value currently active
  bool storedValueIsActive( const unsigned& iatom );
/// This is true if multicolvar is calculating a vector or if the multicolvar is the density
  virtual bool hasDifferentiableOrientation() const { return false; }
/// This makes sure we are not calculating the director when we do LocalAverage
  virtual void doNotCalculateDirector(){}
/// Ensure that derivatives are only calculated when needed
  bool doNotCalculateDerivatives() const ;
/// Get the icolv th base multicolvar 
  MultiColvarBase* getBaseMultiColvar( const unsigned& icolv ) const ;
/// Get the number of base multicolvars 
  unsigned getNumberOfBaseMultiColvars() const ;
};

inline
unsigned MultiColvarBase::convertToLocalIndex( const unsigned& index, const unsigned& mcv_code ) const {
  unsigned t1 = index;
  for(unsigned k=0;k<mcv_code;++k) t1 -= mybasemulticolvars[k]->getFullNumberOfTasks();
  return t1;
}

inline
bool MultiColvarBase::isCurrentlyActive( const unsigned& bno, const unsigned& code ){
  if( setup_completed && code<colvar_label.size() ){
     unsigned mmc=colvar_label[code]; 
     return mybasedata[mmc]->storedValueIsActive( convertToLocalIndex(code,mmc) ); 
  }
  return true;
}

inline
AtomNumber MultiColvarBase::getAbsoluteIndexOfCentralAtom( const unsigned& iatom ) const {
  if( iatom<colvar_label.size() ){
      unsigned mmc=colvar_label[ iatom ];
      return mybasemulticolvars[mmc]->getAbsoluteIndexOfCentralAtom( convertToLocalIndex(iatom,mmc) ); 
  }
  return ActionAtomistic::getAbsoluteIndex( getTaskCode(iatom) );
} 

inline
Vector MultiColvarBase::getPositionOfAtomForLinkCells( const unsigned& iatom ) const {
  if( iatom<colvar_label.size()  ){ 
      unsigned mmc=colvar_label[ iatom ];
      return mybasemulticolvars[mmc]->getCentralAtomPos( convertToLocalIndex(iatom,mmc) );
  }
  return ActionAtomistic::getPosition( iatom );
}

inline
Vector MultiColvarBase::getLinkCellPosition( const std::vector<unsigned>& atoms ) const {
  return getPositionOfAtomForLinkCells( atoms[0] );
} 

inline
unsigned MultiColvarBase::getNumberOfDerivatives(){
  return 3*getNumberOfAtoms()+9;
}

inline
bool MultiColvarBase::usesPbc() const {
  return usepbc;
}

inline
bool MultiColvarBase::doNotCalculateDerivatives() const {
  if( !dertime ) return true;
  return ActionWithValue::doNotCalculateDerivatives();
}

inline
unsigned MultiColvarBase::getNumberOfBaseMultiColvars() const {
  return mybasemulticolvars.size(); 
} 

inline 
MultiColvarBase* MultiColvarBase::getBaseMultiColvar( const unsigned& icolv ) const {
  plumed_dbg_assert( icolv<mybasemulticolvars.size() );
  return mybasemulticolvars[icolv]; 
} 


}
}

#endif<|MERGE_RESOLUTION|>--- conflicted
+++ resolved
@@ -58,15 +58,10 @@
   bool uselinkforthree;
 /// Stuff for link cells - this is used to make coordination number like variables faster
   LinkCells linkcells;
-<<<<<<< HEAD
 /// Link cells for third block of atoms
   LinkCells threecells;
-=======
-/// This remembers where the boundaries are for the tasks. It makes link cells work fast
-  Matrix<std::pair<unsigned,unsigned> > bookeeping;
 /// Number of atoms that are being used for central atom position
   unsigned ncentral;
->>>>>>> e9492f9d
 /// Bool vector telling us which atoms are required to calculate central atom position
   std::vector<bool> use_for_central_atom;
 /// 1/number of atoms involved in central atoms
