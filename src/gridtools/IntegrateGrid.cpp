--- conflicted
+++ resolved
@@ -38,11 +38,7 @@
 public:
   static void registerKeywords( Keywords& keys );
   explicit IntegrateGrid(const ActionOptions&ao);
-<<<<<<< HEAD
-  void performTask( const unsigned& current, MultiValue& myvals ) const ;
-=======
-  void compute( const unsigned& current, MultiValue& myvals ) const override;
->>>>>>> 5a9bc5a3
+  void performTask( const unsigned& current, MultiValue& myvals ) const override ;
 };
 
 PLUMED_REGISTER_ACTION(IntegrateGrid,"INTEGRATE_GRID")
