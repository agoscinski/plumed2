/* +++++++++++++++++++++++++++++++++++++++++++++++++++++++++++++++++++++++++
   Copyright (c) 2015-2017 The plumed team
   (see the PEOPLE file at the root of the distribution for a list of names)

   See http://www.plumed.org for more information.

   This file is part of plumed, version 2.

   plumed is free software: you can redistribute it and/or modify
   it under the terms of the GNU Lesser General Public License as published by
   the Free Software Foundation, either version 3 of the License, or
   (at your option) any later version.

   plumed is distributed in the hope that it will be useful,
   but WITHOUT ANY WARRANTY; without even the implied warranty of
   MERCHANTABILITY or FITNESS FOR A PARTICULAR PURPOSE.  See the
   GNU Lesser General Public License for more details.

   You should have received a copy of the GNU Lesser General Public License
   along with plumed.  If not, see <http://www.gnu.org/licenses/>.
+++++++++++++++++++++++++++++++++++++++++++++++++++++++++++++++++++++++++ */
#include "HistogramOnGrid.h"
#include "tools/KernelFunctions.h"

namespace PLMD {
namespace gridtools {

void HistogramOnGrid::registerKeywords( Keywords& keys ){
  GridVessel::registerKeywords( keys );
  keys.add("compulsory","KERNEL","the type of kernel to use");
  keys.add("compulsory","BANDWIDTH","the bandwidths");
  keys.add("compulsory","CONCENTRATION","the concentration parameter for Von Mises-Fisher distributions");
}

HistogramOnGrid::HistogramOnGrid( const vesselbase::VesselOptions& da ):
GridVessel(da),
neigh_tot(0),
addOneKernelAtATime(false),
bandwidths(dimension),
discrete(false)
{
  if( getType()=="flat" ){
      parse("KERNEL",kerneltype); 
      if( kerneltype=="discrete" || kerneltype=="DISCRETE" ){
          discrete=true; setNoDerivatives();
      } else {
          parseVector("BANDWIDTH",bandwidths);
      }
  } else {
      parse("CONCENTRATION",von_misses_concentration);
      von_misses_norm = von_misses_concentration / ( 4*pi*sinh( von_misses_concentration ) );  
  } 
}

bool HistogramOnGrid::noDiscreteKernels() const {
  return !discrete;
}

void HistogramOnGrid::setBounds( const std::vector<std::string>& smin, const std::vector<std::string>& smax,
                                 const std::vector<unsigned>& nbins, const std::vector<double>& spacing ){
  GridVessel::setBounds( smin, smax, nbins, spacing );
  if( !discrete ){ 
      std::vector<double> point(dimension,0);
      KernelFunctions kernel( point, bandwidths, kerneltype, "DIAGONAL", 1.0 ); neigh_tot=1;
      nneigh=kernel.getSupport( dx ); std::vector<double> support( kernel.getContinuousSupport() );
      for(unsigned i=0;i<dimension;++i){
          if( pbc[i] && 2*support[i]>getGridExtent(i) ) error("bandwidth is too large for periodic grid");
          neigh_tot *= (2*nneigh[i]+1); 
      } 
  } 
}

KernelFunctions* HistogramOnGrid::getKernelAndNeighbors( std::vector<double>& point, unsigned& num_neigh, std::vector<unsigned>& neighbors ) const {
  if( discrete ){
     plumed_assert( getType()=="flat" );
     num_neigh=1; for(unsigned i=0;i<dimension;++i) point[i] += 0.5*dx[i];
     neighbors[0] = getIndex( point ); return NULL;
<<<<<<< HEAD
  } else {
     KernelFunctions* kernel = new KernelFunctions( point, bandwidths, kerneltype, "DIAGONAL", 1.0 ); 
     kernel->normalize( getVectorOfValues() ); getNeighbors( kernel->getCenter(), nneigh, num_neigh, neighbors ); 
=======
  } else if( getType()=="flat" ){
     KernelFunctions* kernel = new KernelFunctions( point, bandwidths, kerneltype, false, 1.0, true ); 
     getNeighbors( kernel->getCenter(), nneigh, num_neigh, neighbors ); 
>>>>>>> c3cfadc6
     return kernel;
  } else {
     num_neigh = getNumberOfPoints(); 
     if( neighbors.size()!=getNumberOfPoints() ) neighbors.resize( getNumberOfPoints() );
     for(unsigned i=0;i<getNumberOfPoints();++i) neighbors[i]=i;
  }
  return NULL;
}

std::vector<Value*> HistogramOnGrid::getVectorOfValues() const {
  std::vector<Value*> vv;
  for(unsigned i=0;i<dimension;++i){
      vv.push_back(new Value());
      if( pbc[i] ) vv[i]->setDomain( str_min[i], str_max[i] );
      else vv[i]->setNotPeriodic();
  }
  return vv;
}

void HistogramOnGrid::calculate( const unsigned& current, MultiValue& myvals, std::vector<double>& buffer, std::vector<unsigned>& der_list ) const {
  if( addOneKernelAtATime ){
     plumed_dbg_assert( myvals.getNumberOfValues()==2 && !wasforced );
     std::vector<double> der( dimension ); 
     for(unsigned i=0;i<dimension;++i) der[i]=myvals.getDerivative( 1, i );
     accumulate( getAction()->getPositionInCurrentTaskList(current), myvals.get(0), myvals.get(1), der, buffer );
  } else {
     plumed_dbg_assert( myvals.getNumberOfValues()==dimension+2 );
     std::vector<double> point( dimension ); double weight=myvals.get(0)*myvals.get( 1+dimension );
     for(unsigned i=0;i<dimension;++i) point[i]=myvals.get( 1+i );

     // Get the kernel
     unsigned num_neigh; std::vector<unsigned> neighbors; 
     std::vector<double> der( dimension ); 
     KernelFunctions* kernel=getKernelAndNeighbors( point, num_neigh, neighbors );

     if( !kernel && getType()=="flat" ){
         plumed_dbg_assert( num_neigh==1 ); der.resize(0);
         accumulate( neighbors[0], weight, 1.0, der, buffer );
     } else {
         double totwforce=0.0;
         std::vector<double> intforce( 2*dimension, 0.0 ); 
         std::vector<Value*> vv( getVectorOfValues() ); 

         double newval; std::vector<double> xx( dimension );
         for(unsigned i=0;i<num_neigh;++i){
             unsigned ineigh=neighbors[i];
             if( inactive( ineigh ) ) continue ;
             getGridPointCoordinates( ineigh, xx );
             if( kernel ){
                  for(unsigned j=0;j<dimension;++j) vv[j]->set(xx[j]);
                  newval = kernel->evaluate( vv, der, true ); 
             } else {
                  // Evalulate dot product
                  double dot=0; for(unsigned j=0;j<dimension;++j){ dot+=xx[j]*point[j]; der[j]=xx[j]; }
                  // Von misses distribution for concentration parameter
                  newval = von_misses_norm*exp( von_misses_concentration*dot );
                  // And final derivatives
                  for(unsigned j=0;j<dimension;++j) der[j] *= von_misses_concentration*newval;
             } 
             accumulate( ineigh, weight, newval, der, buffer );
             if( wasForced() ){  
                 accumulateForce( ineigh, weight, der, intforce ); 
                 totwforce += myvals.get( 1+dimension )*newval*forces[ineigh];
             } 
         }
         if( wasForced() ){
             // Minus sign for kernel here as we are taking derivative with respect to position of center of 
             // kernel NOT derivative wrt to grid point
             double pref = 1; if( kernel ) pref = -1;
             unsigned nder = getAction()->getNumberOfDerivatives();
             unsigned gridbuf = getNumberOfBufferPoints()*getNumberOfQuantities(); 
             for(unsigned j=0;j<dimension;++j){
                 for(unsigned k=0;k<myvals.getNumberActive();++k){
                     unsigned kder=myvals.getActiveIndex(k); 
                     buffer[ bufstart + gridbuf + kder ] += pref*intforce[j]*myvals.getDerivative( j+1, kder ); 
                 }
             }
             // Accumulate the sum of all the weights
             buffer[ bufstart + gridbuf + nder ] += myvals.get(0);   
             // Add the derivatives of the weights into the force -- this is separate loop as weights of all parts are considered together
             for(unsigned k=0;k<myvals.getNumberActive();++k){
                 unsigned kder=myvals.getActiveIndex(k); 
                 buffer[ bufstart + gridbuf + kder ] += totwforce*myvals.getDerivative( 0, kder );
                 buffer[ bufstart + gridbuf + nder + 1 + kder ] += myvals.getDerivative( 0, kder );
             }
         }
         delete kernel; for(unsigned i=0;i<dimension;++i) delete vv[i];
     }
  }
}

void HistogramOnGrid::accumulate( const unsigned& ipoint, const double& weight, const double& dens, const std::vector<double>& der, std::vector<double>& buffer ) const {
  buffer[bufstart+nper*ipoint] += weight*dens; 
  if( der.size()>0 ) for(unsigned j=0;j<dimension;++j) buffer[bufstart+nper*ipoint + 1 + j] += weight*der[j]; 
}

void HistogramOnGrid::accumulateForce( const unsigned& ipoint, const double& weight, const std::vector<double>& der, std::vector<double>& intforce ) const {
  for(unsigned j=0;j<der.size();++j) intforce[j] += forces[ipoint]*weight*der[j];
}

void HistogramOnGrid::getFinalForces( const std::vector<double>& buffer, std::vector<double>& finalForces ){
  if( finalForces.size()!=getAction()->getNumberOfDerivatives() ) finalForces.resize( getAction()->getNumberOfDerivatives() );
  // And the final force
  unsigned nder = getAction()->getNumberOfDerivatives(); 
  // Derivatives due to normalization
  unsigned gridbuf = getNumberOfBufferPoints()*getNumberOfQuantities();
  for(unsigned i=0;i<finalForces.size();++i) finalForces[i] = buffer[ bufstart + gridbuf + i ]; 
  // Derivatives due to normalization
  if( !noAverage() ){
      unsigned wderstart = bufstart + gridbuf + nder; double pref=0;
      for(unsigned ipoint=0;ipoint<getNumberOfPoints();++ipoint){
          pref += forces[ipoint]*buffer[ bufstart + ipoint*nper ] / buffer[wderstart];
      } 
      for(unsigned j=0;j<finalForces.size();++j) finalForces[j] -= pref*buffer[ wderstart + 1 + j ];
  }
}

void HistogramOnGrid::finish( const std::vector<double>& buffer ){
  if( addOneKernelAtATime ){
     for(unsigned i=0;i<getAction()->getCurrentNumberOfActiveTasks();++i){ 
         for(unsigned j=0;j<nper;++j) addDataElement( nper*getAction()->getActiveTask(i)+j, buffer[bufstart+i*nper+j] ); 
     }
  } else {
     GridVessel::finish( buffer );
  }
}

}
}<|MERGE_RESOLUTION|>--- conflicted
+++ resolved
@@ -75,15 +75,9 @@
      plumed_assert( getType()=="flat" );
      num_neigh=1; for(unsigned i=0;i<dimension;++i) point[i] += 0.5*dx[i];
      neighbors[0] = getIndex( point ); return NULL;
-<<<<<<< HEAD
-  } else {
+  } else if( getType()=="flat" ){
      KernelFunctions* kernel = new KernelFunctions( point, bandwidths, kerneltype, "DIAGONAL", 1.0 ); 
      kernel->normalize( getVectorOfValues() ); getNeighbors( kernel->getCenter(), nneigh, num_neigh, neighbors ); 
-=======
-  } else if( getType()=="flat" ){
-     KernelFunctions* kernel = new KernelFunctions( point, bandwidths, kerneltype, false, 1.0, true ); 
-     getNeighbors( kernel->getCenter(), nneigh, num_neigh, neighbors ); 
->>>>>>> c3cfadc6
      return kernel;
   } else {
      num_neigh = getNumberOfPoints(); 
