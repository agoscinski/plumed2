/* +++++++++++++++++++++++++++++++++++++++++++++++++++++++++++++++++++++++++
   Copyright (c) 2011-2020 The plumed team
   (see the PEOPLE file at the root of the distribution for a list of names)

   See http://www.plumed.org for more information.

   This file is part of plumed, version 2.

   plumed is free software: you can redistribute it and/or modify
   it under the terms of the GNU Lesser General Public License as published by
   the Free Software Foundation, either version 3 of the License, or
   (at your option) any later version.

   plumed is distributed in the hope that it will be useful,
   but WITHOUT ANY WARRANTY; without even the implied warranty of
   MERCHANTABILITY or FITNESS FOR A PARTICULAR PURPOSE.  See the
   GNU Lesser General Public License for more details.

   You should have received a copy of the GNU Lesser General Public License
   along with plumed.  If not, see <http://www.gnu.org/licenses/>.
+++++++++++++++++++++++++++++++++++++++++++++++++++++++++++++++++++++++++ */
#ifndef __PLUMED_bias_Bias_h
#define __PLUMED_bias_Bias_h

#include "core/ActionPilot.h"
#include "core/ActionWithValue.h"
#include "core/ActionWithArguments.h"

#define PLUMED_BIAS_INIT(ao) Action(ao),Bias(ao)

namespace PLMD {
namespace bias {

/**
\ingroup INHERIT
This is the abstract base class to use for implementing new simulation biases, within it there is
information as to how to go about implementing a new bias.
*/

class Bias :
  public ActionPilot,
  public ActionWithValue,
  public ActionWithArguments
{
/// the vector of the forces
  std::vector<double> outputForces;
/// the pointer to the bias component
  Value *valueBias;
protected:
/// set the force from the bias on argument i, this automatically set the partial derivative of the bias with respect to i to -f
  void setOutputForce(int i,double f);
/// set the value of the bias
  void setBias(double bias);
public:
  static void registerKeywords(Keywords&);
  explicit Bias(const ActionOptions&ao);
<<<<<<< HEAD
  void apply();
  unsigned getNumberOfDerivatives() const ;
=======
  void apply() override;
  unsigned getNumberOfDerivatives() override;
>>>>>>> 5a9bc5a3
};

inline
void Bias::setOutputForce(int i,double f) {
  outputForces[i]=f;
  valueBias->addDerivative(i,-f);
}

inline
void Bias::setBias(double bias) {
  valueBias->set(bias);
}

inline
unsigned Bias::getNumberOfDerivatives() const {
  return getNumberOfArguments();
}

}
}

#endif
<|MERGE_RESOLUTION|>--- conflicted
+++ resolved
@@ -54,13 +54,8 @@
 public:
   static void registerKeywords(Keywords&);
   explicit Bias(const ActionOptions&ao);
-<<<<<<< HEAD
-  void apply();
-  unsigned getNumberOfDerivatives() const ;
-=======
   void apply() override;
-  unsigned getNumberOfDerivatives() override;
->>>>>>> 5a9bc5a3
+  unsigned getNumberOfDerivatives() const override;
 };
 
 inline
