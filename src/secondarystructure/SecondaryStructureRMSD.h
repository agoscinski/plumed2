/* +++++++++++++++++++++++++++++++++++++++++++++++++++++++++++++++++++++++++
   Copyright (c) 2013-2020 The plumed team
   (see the PEOPLE file at the root of the distribution for a list of names)

   See http://www.plumed.org for more information.

   This file is part of plumed, version 2.

   plumed is free software: you can redistribute it and/or modify
   it under the terms of the GNU Lesser General Public License as published by
   the Free Software Foundation, either version 3 of the License, or
   (at your option) any later version.

   plumed is distributed in the hope that it will be useful,
   but WITHOUT ANY WARRANTY; without even the implied warranty of
   MERCHANTABILITY or FITNESS FOR A PARTICULAR PURPOSE.  See the
   GNU Lesser General Public License for more details.

   You should have received a copy of the GNU Lesser General Public License
   along with plumed.  If not, see <http://www.gnu.org/licenses/>.
+++++++++++++++++++++++++++++++++++++++++++++++++++++++++++++++++++++++++ */
#ifndef __PLUMED_secondarystructure_SecondaryStructureRMSD_h
#define __PLUMED_secondarystructure_SecondaryStructureRMSD_h

#include "core/ActionAtomistic.h"
#include "core/ActionWithValue.h"
#include "tools/RMSD.h"
#include <vector>

namespace PLMD {

class ActionShortcut;

namespace secondarystructure {

/// Base action for calculating things like AlphRMSD, AntibetaRMSD, etc

class SecondaryStructureRMSD :
  public ActionAtomistic,
  public ActionWithValue
{
private:
/// Are we operating without periodic boundary conditions
  bool nopbc;
/// The type of rmsd we are calculating
  std::string alignType;
/// List of all the atoms we require
  std::vector<AtomNumber> all_atoms;
/// The atoms involved in each of the secondary structure segments
  std::vector< std::vector<unsigned> > colvar_atoms;
/// The list of reference configurations
  std::vector<RMSD> myrmsd;
  std::vector<std::map<std::pair<unsigned,unsigned>, double> > drmsd_targets;
/// Variables for strands cutoff
  bool align_strands;
  double s_cutoff2;
  unsigned align_atom_1, align_atom_2;
  bool verbose_output;
/// Tempory variables for getting positions of atoms and applying forces
  std::vector<double> forcesToApply;
/// Get the index of an atom
  unsigned getAtomIndex( const unsigned& current, const unsigned& iatom ) const ;
protected:
/// Get the atoms in the backbone
  void readBackboneAtoms( const std::string& backnames, std::vector<unsigned>& chain_lengths );
/// Add a set of atoms to calculat ethe rmsd from
  void addColvar( const std::vector<unsigned>& newatoms );
/// Set a reference configuration
  void setSecondaryStructure( std::vector<Vector>& structure, double bondlength, double units );
/// Setup a pair of atoms to use for strands cutoff
  void setAtomsFromStrands( const unsigned& atom1, const unsigned& atom2 );
/// Finish by setting up the values that will hold what is calculated by this action
  void setupValues();
public:
  static void registerKeywords( Keywords& keys );
  static void readShortcutWords( std::string& ltmap, ActionShortcut* action );
  static void expandShortcut( const std::string& labout, const std::string& labin, const std::string& ltmap, ActionShortcut* action );
  explicit SecondaryStructureRMSD(const ActionOptions&);
  virtual ~SecondaryStructureRMSD();
<<<<<<< HEAD
  unsigned getNumberOfDerivatives() const ;
  void buildCurrentTaskList( bool& forceAllTasks, std::vector<std::string>& actionsThatSelectTasks, std::vector<unsigned>& tflags );
  void calculate();
  void performTask( const unsigned&, MultiValue& ) const ;
  void apply();
=======
  unsigned getNumberOfFunctionsInAction();
  unsigned getNumberOfDerivatives() override;
  unsigned getNumberOfQuantities() const override;
  void turnOnDerivatives() override;
  void calculate() override;
  void performTask( const unsigned&, const unsigned&, MultiValue& ) const override;
  void apply() override;
  bool isPeriodic() override { return false; }
>>>>>>> 5a9bc5a3
};

inline
unsigned SecondaryStructureRMSD::getNumberOfDerivatives() const {
  return 3*getNumberOfAtoms()+9;
}

inline
unsigned SecondaryStructureRMSD::getAtomIndex( const unsigned& current, const unsigned& iatom ) const {
  return colvar_atoms[current][iatom];
}

}
}

#endif<|MERGE_RESOLUTION|>--- conflicted
+++ resolved
@@ -77,22 +77,11 @@
   static void expandShortcut( const std::string& labout, const std::string& labin, const std::string& ltmap, ActionShortcut* action );
   explicit SecondaryStructureRMSD(const ActionOptions&);
   virtual ~SecondaryStructureRMSD();
-<<<<<<< HEAD
-  unsigned getNumberOfDerivatives() const ;
-  void buildCurrentTaskList( bool& forceAllTasks, std::vector<std::string>& actionsThatSelectTasks, std::vector<unsigned>& tflags );
-  void calculate();
-  void performTask( const unsigned&, MultiValue& ) const ;
-  void apply();
-=======
-  unsigned getNumberOfFunctionsInAction();
-  unsigned getNumberOfDerivatives() override;
-  unsigned getNumberOfQuantities() const override;
-  void turnOnDerivatives() override;
+  unsigned getNumberOfDerivatives() const override ;
+  void buildCurrentTaskList( bool& forceAllTasks, std::vector<std::string>& actionsThatSelectTasks, std::vector<unsigned>& tflags ) override;
   void calculate() override;
-  void performTask( const unsigned&, const unsigned&, MultiValue& ) const override;
+  void performTask( const unsigned&, MultiValue& ) const override;
   void apply() override;
-  bool isPeriodic() override { return false; }
->>>>>>> 5a9bc5a3
 };
 
 inline
