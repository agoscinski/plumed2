--- conflicted
+++ resolved
@@ -178,13 +178,9 @@
   std::string func;
 public:
   explicit Custom(const ActionOptions&);
-<<<<<<< HEAD
-  bool writeInGraph( std::string& exline ) const ;
-  void buildCurrentTaskList( bool& forceAllTasks, std::vector<std::string>& actionsThatSelectTasks, std::vector<unsigned>& tflags );
-  void calculateFunction( const std::vector<double>& args, MultiValue& myvals ) const;
-=======
-  void calculate() override;
->>>>>>> 5a9bc5a3
+  bool writeInGraph( std::string& exline ) const override;
+  void buildCurrentTaskList( bool& forceAllTasks, std::vector<std::string>& actionsThatSelectTasks, std::vector<unsigned>& tflags ) override;
+  void calculateFunction( const std::vector<double>& args, MultiValue& myvals ) const override;
   static void registerKeywords(Keywords& keys);
 };
 
