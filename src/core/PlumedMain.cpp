/* +++++++++++++++++++++++++++++++++++++++++++++++++++++++++++++++++++++++++
   Copyright (c) 2011-2020 The plumed team
   (see the PEOPLE file at the root of the distribution for a list of names)

   See http://www.plumed.org for more information.

   This file is part of plumed, version 2.

   plumed is free software: you can redistribute it and/or modify
   it under the terms of the GNU Lesser General Public License as published by
   the Free Software Foundation, either version 3 of the License, or
   (at your option) any later version.

   plumed is distributed in the hope that it will be useful,
   but WITHOUT ANY WARRANTY; without even the implied warranty of
   MERCHANTABILITY or FITNESS FOR A PARTICULAR PURPOSE.  See the
   GNU Lesser General Public License for more details.

   You should have received a copy of the GNU Lesser General Public License
   along with plumed.  If not, see <http://www.gnu.org/licenses/>.
+++++++++++++++++++++++++++++++++++++++++++++++++++++++++++++++++++++++++ */
#include "PlumedMain.h"
#include "ActionAtomistic.h"
#include "ActionPilot.h"
#include "ActionRegister.h"
#include "ActionSet.h"
#include "ActionWithValue.h"
#include "ActionWithVirtualAtom.h"
#include "Atoms.h"
#include "CLToolMain.h"
#include "ExchangePatterns.h"
#include "GREX.h"
#include "config/Config.h"
#include "tools/Citations.h"
#include "tools/Communicator.h"
#include "tools/DLLoader.h"
#include "tools/Exception.h"
#include "tools/IFile.h"
#include "tools/Log.h"
#include "tools/OpenMP.h"
#include "tools/Tools.h"
#include "tools/Stopwatch.h"
#include "lepton/Exception.h"
#include "DataFetchingObject.h"
#include <cstdlib>
#include <cstring>
#include <set>
#include <unordered_map>
#include <exception>
#include <stdexcept>
#include <ios>
#include <new>
#include <typeinfo>
#ifdef __PLUMED_LIBCXX11
#include <system_error>
#include <future>
#include <memory>
#include <functional>
#endif


using namespace std;

namespace PLMD {

/// Small utility just used in this file to throw arbitrary exceptions
static void testThrow(const char* what) {
  auto words=Tools::getWords(what);
  plumed_assert(words.size()>0);
#define __PLUMED_THROW_NOMSG(type) if(words[0]==#type) throw type()
#define __PLUMED_THROW_MSG(type) if(words[0]==#type) throw type(what)
  __PLUMED_THROW_MSG(PLMD::ExceptionError);
  __PLUMED_THROW_MSG(PLMD::ExceptionDebug);
  __PLUMED_THROW_MSG(PLMD::Exception);
  __PLUMED_THROW_MSG(PLMD::lepton::Exception);
  __PLUMED_THROW_NOMSG(std::bad_exception);
#ifdef __PLUMED_LIBCXX11
  __PLUMED_THROW_NOMSG(std::bad_array_new_length);
#endif
  __PLUMED_THROW_NOMSG(std::bad_alloc);
#ifdef __PLUMED_LIBCXX11
  __PLUMED_THROW_NOMSG(std::bad_function_call);
  __PLUMED_THROW_NOMSG(std::bad_weak_ptr);
#endif
  __PLUMED_THROW_NOMSG(std::bad_cast);
  __PLUMED_THROW_NOMSG(std::bad_typeid);
  __PLUMED_THROW_MSG(std::underflow_error);
  __PLUMED_THROW_MSG(std::overflow_error);
  __PLUMED_THROW_MSG(std::range_error);
  __PLUMED_THROW_MSG(std::runtime_error);
  __PLUMED_THROW_MSG(std::out_of_range);
  __PLUMED_THROW_MSG(std::length_error);
  __PLUMED_THROW_MSG(std::domain_error);
  __PLUMED_THROW_MSG(std::invalid_argument);
  __PLUMED_THROW_MSG(std::logic_error);

#ifdef __PLUMED_LIBCXX11
  if(words[0]=="std::system_error") {
    plumed_assert(words.size()>2);
    int error_code;
    Tools::convert(words[2],error_code);
    if(words[1]=="std::generic_category") throw std::system_error(error_code,std::generic_category(),what);
    if(words[1]=="std::system_category") throw std::system_error(error_code,std::system_category(),what);
    if(words[1]=="std::iostream_category") throw std::system_error(error_code,std::iostream_category(),what);
    if(words[1]=="std::future_category") throw std::system_error(error_code,std::future_category(),what);
  }
#endif

  if(words[0]=="std::ios_base::failure") {
#ifdef __PLUMED_LIBCXX11
    int error_code=0;
    if(words.size()>2) Tools::convert(words[2],error_code);
    if(words.size()>1 && words[1]=="std::generic_category") throw std::ios_base::failure(what,std::error_code(error_code,std::generic_category()));
    if(words.size()>1 && words[1]=="std::system_category") throw std::ios_base::failure(what,std::error_code(error_code,std::system_category()));
    if(words.size()>1 && words[1]=="std::iostream_category") throw std::ios_base::failure(what,std::error_code(error_code,std::iostream_category()));
    if(words.size()>1 && words[1]=="std::future_category") throw std::ios_base::failure(what,std::error_code(error_code,std::future_category()));
#endif
    throw std::ios_base::failure(what);
  }

  plumed_error() << "unknown exception " << what;
}

PlumedMain::PlumedMain():
  initialized(false),
// automatically write on log in destructor
  stopwatch_fwd(log),
  step(0),
  active(false),
  mydatafetcher(DataFetchingObject::create(sizeof(double),*this)),
  endPlumed(false),
  atoms_fwd(*this),
  actionSet_fwd(*this),
  bias(0.0),
  work(0.0),
  exchangeStep(false),
  restart(false),
  doCheckPoint(false),
  stopFlag(NULL),
  stopNow(false),
  novirial(false),
  detailedTimers(false)
{
  log.link(comm);
  log.setLinePrefix("PLUMED: ");
}

// destructor needed to delete forward declarated objects
PlumedMain::~PlumedMain() {
}

/////////////////////////////////////////////////////////////
//  MAIN INTERPRETER

#define CHECK_INIT(ini,word) plumed_massert(ini,"cmd(\"" + word +"\") should be only used after plumed initialization")
#define CHECK_NOTINIT(ini,word) plumed_massert(!(ini),"cmd(\"" + word +"\") should be only used before plumed initialization")
#define CHECK_NOTNULL(val,word) plumed_massert(val,"NULL pointer received in cmd(\"" + word + "\")");


void PlumedMain::cmd(const std::string & word,void*val) {

// Enumerate all possible commands:
  enum {
#include "PlumedMainEnum.inc"
  };

// Static object (initialized once) containing the map of commands:
  const static std::unordered_map<std::string, int> word_map = {
#include "PlumedMainMap.inc"
  };

  try {

    auto ss=stopwatch.startPause();

    std::vector<std::string> words=Tools::getWords(word);
    unsigned nw=words.size();
    if(nw==0) {
      // do nothing
    } else {
      int iword=-1;
      double d;
      const auto it=word_map.find(words[0]);
      if(it!=word_map.end()) iword=it->second;
      switch(iword) {
      case cmd_setBox:
        CHECK_INIT(initialized,word);
        CHECK_NOTNULL(val,word);
        atoms.setBox(val);
        break;
      case cmd_setPositions:
        CHECK_INIT(initialized,word);
        atoms.setPositions(val);
        break;
      case cmd_setMasses:
        CHECK_INIT(initialized,word);
        atoms.setMasses(val);
        break;
      case cmd_setCharges:
        CHECK_INIT(initialized,word);
        atoms.setCharges(val);
        break;
      case cmd_setPositionsX:
        CHECK_INIT(initialized,word);
        atoms.setPositions(val,0);
        break;
      case cmd_setPositionsY:
        CHECK_INIT(initialized,word);
        atoms.setPositions(val,1);
        break;
      case cmd_setPositionsZ:
        CHECK_INIT(initialized,word);
        atoms.setPositions(val,2);
        break;
      case cmd_setVirial:
        CHECK_INIT(initialized,word);
        CHECK_NOTNULL(val,word);
        atoms.setVirial(val);
        break;
      case cmd_setEnergy:
        CHECK_INIT(initialized,word);
        CHECK_NOTNULL(val,word);
        atoms.setEnergy(val);
        break;
      case cmd_setForces:
        CHECK_INIT(initialized,word);
        atoms.setForces(val);
        break;
      case cmd_setForcesX:
        CHECK_INIT(initialized,word);
        atoms.setForces(val,0);
        break;
      case cmd_setForcesY:
        CHECK_INIT(initialized,word);
        atoms.setForces(val,1);
        break;
      case cmd_setForcesZ:
        CHECK_INIT(initialized,word);
        atoms.setForces(val,2);
        break;
      case cmd_calc:
        CHECK_INIT(initialized,word);
        calc();
        break;
      case cmd_prepareDependencies:
        CHECK_INIT(initialized,word);
        prepareDependencies();
        break;
      case cmd_shareData:
        CHECK_INIT(initialized,word);
        shareData();
        break;
      case cmd_prepareCalc:
        CHECK_INIT(initialized,word);
        prepareCalc();
        break;
      case cmd_performCalc:
        CHECK_INIT(initialized,word);
        performCalc();
        break;
      case cmd_performCalcNoUpdate:
        CHECK_INIT(initialized,word);
        performCalcNoUpdate();
        break;
      case cmd_update:
        CHECK_INIT(initialized,word);
        update();
        break;
      case cmd_setStep:
        CHECK_INIT(initialized,word);
        CHECK_NOTNULL(val,word);
        step=(*static_cast<int*>(val));
        atoms.startStep();
        break;
      case cmd_setStepLong:
        CHECK_INIT(initialized,word);
        CHECK_NOTNULL(val,word);
        step=(*static_cast<long int*>(val));
        atoms.startStep();
        break;
      /* ADDED WITH API=7 */
      case cmd_setValue:
        CHECK_INIT(initialized,words[0]); plumed_assert(nw==2);
        {
           Value* vv=getPntrToValue(words[1]); vv->clearInputForce();
           unsigned nvals=vv->getSize();
           if( atoms.getRealPrecision()==sizeof(double)) {
               double* dval=static_cast<double*>(val);
               for(unsigned i=0;i<nvals;++i) vv->data[i]=dval[i];
           } else if( atoms.getRealPrecision()==sizeof(float)) {
               float* dval=static_cast<float*>(val);
               for(unsigned i=0;i<nvals;++i) vv->data[i]=dval[i];
           } else plumed_merror("invalid real precision size");
        }
        break;
      /* ADDED WITH API=7 */
      case cmd_getValueForces:
        CHECK_INIT(initialized,words[0]); plumed_assert(nw==2);
        {
           Value* vv=getPntrToValue(words[1]); unsigned nvals=vv->inputForces.size();
           if( atoms.getRealPrecision()==sizeof(double)) {
               double* dval=static_cast<double*>(val);
               for(unsigned i=0;i<nvals;++i) dval[i]+=vv->inputForces[i];
           } else if( atoms.getRealPrecision()==sizeof(float)) {
               float* dval=static_cast<float*>(val);
               for(unsigned i=0;i<nvals;++i) dval[i]+=vv->inputForces[i];
           } else plumed_merror("invalid real precision size");
      }
      break;
      // words used less frequently:
      case cmd_setAtomsNlocal:
        CHECK_INIT(initialized,word);
        CHECK_NOTNULL(val,word);
        atoms.setAtomsNlocal(*static_cast<int*>(val));
        break;
      case cmd_setAtomsGatindex:
        CHECK_INIT(initialized,word);
        atoms.setAtomsGatindex(static_cast<int*>(val),false);
        break;
      case cmd_setAtomsFGatindex:
        CHECK_INIT(initialized,word);
        atoms.setAtomsGatindex(static_cast<int*>(val),true);
        break;
      case cmd_setAtomsContiguous:
        CHECK_INIT(initialized,word);
        CHECK_NOTNULL(val,word);
        atoms.setAtomsContiguous(*static_cast<int*>(val));
        break;
      case cmd_createFullList:
        CHECK_INIT(initialized,word);
        CHECK_NOTNULL(val,word);
        atoms.createFullList(static_cast<int*>(val));
        break;
      case cmd_getFullList:
        CHECK_INIT(initialized,word);
        CHECK_NOTNULL(val,word);
        atoms.getFullList(static_cast<int**>(val));
        break;
      case cmd_clearFullList:
        CHECK_INIT(initialized,word);
        atoms.clearFullList();
        break;
      /* ADDED WITH API==6 */
      case cmd_getDataRank:
        CHECK_INIT(initialized,words[0]); plumed_assert(nw==2 || nw==3);
        if( nw==2 ) DataFetchingObject::get_rank( actionSet, words[1], "", static_cast<long*>(val) );
        else DataFetchingObject::get_rank( actionSet, words[1], words[2], static_cast<long*>(val) );
        break;
      /* ADDED WITH API==6 */
      case cmd_getDataShape:
        CHECK_INIT(initialized,words[0]); plumed_assert(nw==2 || nw==3);
        if( nw==2 ) DataFetchingObject::get_shape( actionSet, words[1], "", static_cast<long*>(val) );
        else DataFetchingObject::get_shape( actionSet, words[1], words[2], static_cast<long*>(val) );
        break;
      /* ADDED WITH API==6 */
      case cmd_setMemoryForData:
        CHECK_INIT(initialized,words[0]); plumed_assert(nw==2 || nw==3);
        if( nw==2 ) mydatafetcher->setData( words[1], "", val );
        else mydatafetcher->setData( words[1], words[2], val );
        break;
      /* ADDED WITH API==6 */
      case cmd_setErrorHandler:
      {
        if(val) error_handler=*static_cast<plumed_error_handler*>(val);
        else error_handler.handler=NULL;
      }
      break;
      case cmd_read:
        CHECK_INIT(initialized,word);
        if(val)readInputFile(static_cast<char*>(val));
        else   readInputFile("plumed.dat");
        break;
      case cmd_readInputLine:
        CHECK_INIT(initialized,word);
        CHECK_NOTNULL(val,word);
        readInputLine(static_cast<char*>(val));
        break;
      case cmd_clear:
        CHECK_INIT(initialized,word);
        actionSet.clearDelete();
        break;
      case cmd_getApiVersion:
        CHECK_NOTNULL(val,word);
        *(static_cast<int*>(val))=7;
        break;
      // commands which can be used only before initialization:
      case cmd_init:
        CHECK_NOTINIT(initialized,word);
        init();
        break;
      case cmd_setRealPrecision:
        CHECK_NOTINIT(initialized,word);
        CHECK_NOTNULL(val,word);
        atoms.setRealPrecision(*static_cast<int*>(val));
        mydatafetcher=DataFetchingObject::create(*static_cast<int*>(val),*this);
        break;
      case cmd_setMDLengthUnits:
        CHECK_NOTINIT(initialized,word);
        CHECK_NOTNULL(val,word);
        atoms.MD2double(val,d);
        atoms.setMDLengthUnits(d);
        break;
      case cmd_setMDChargeUnits:
        CHECK_NOTINIT(initialized,word);
        CHECK_NOTNULL(val,word);
        atoms.MD2double(val,d);
        atoms.setMDChargeUnits(d);
        break;
      case cmd_setMDMassUnits:
        CHECK_NOTINIT(initialized,word);
        CHECK_NOTNULL(val,word);
        atoms.MD2double(val,d);
        atoms.setMDMassUnits(d);
        break;
      case cmd_setMDEnergyUnits:
        CHECK_NOTINIT(initialized,word);
        CHECK_NOTNULL(val,word);
        atoms.MD2double(val,d);
        atoms.setMDEnergyUnits(d);
        break;
      case cmd_setMDTimeUnits:
        CHECK_NOTINIT(initialized,word);
        CHECK_NOTNULL(val,word);
        atoms.MD2double(val,d);
        atoms.setMDTimeUnits(d);
        break;
      case cmd_setNaturalUnits:
        // set the boltzman constant for MD in natural units (kb=1)
        // only needed in LJ codes if the MD is passing temperatures to plumed (so, not yet...)
        // use as cmd("setNaturalUnits")
        CHECK_NOTINIT(initialized,word);
        atoms.setMDNaturalUnits(true);
        break;
      case cmd_setNoVirial:
        CHECK_NOTINIT(initialized,word);
        novirial=true;
        break;
      case cmd_setPlumedDat:
        CHECK_NOTINIT(initialized,word);
        CHECK_NOTNULL(val,word);
        plumedDat=static_cast<char*>(val);
        break;
      case cmd_setMPIComm:
        CHECK_NOTINIT(initialized,word);
        comm.Set_comm(val);
        atoms.setDomainDecomposition(comm);
        break;
      case cmd_setMPIFComm:
        CHECK_NOTINIT(initialized,word);
        comm.Set_fcomm(val);
        atoms.setDomainDecomposition(comm);
        break;
      case cmd_setMPImultiSimComm:
        CHECK_NOTINIT(initialized,word);
        multi_sim_comm.Set_comm(val);
        break;
      case cmd_setNatoms:
        CHECK_NOTINIT(initialized,word);
        CHECK_NOTNULL(val,word);
        atoms.setNatoms(*static_cast<int*>(val));
        break;
      case cmd_setTimestep:
        CHECK_NOTINIT(initialized,word);
        CHECK_NOTNULL(val,word);
        atoms.setTimeStep(val);
        break;
      /* ADDED WITH API==2 */
      case cmd_setKbT:
        CHECK_NOTINIT(initialized,word);
        CHECK_NOTNULL(val,word);
        atoms.setKbT(val);
        break;
      /* ADDED WITH API==3 */
      case cmd_setRestart:
        CHECK_NOTINIT(initialized,word);
        CHECK_NOTNULL(val,word);
        if(*static_cast<int*>(val)!=0) restart=true;
        break;
      /* ADDED WITH API==4 */
      case cmd_doCheckPoint:
        CHECK_INIT(initialized,word);
        CHECK_NOTNULL(val,word);
        doCheckPoint = false;
        if(*static_cast<int*>(val)!=0) doCheckPoint = true;
        break;
      /* ADDED WITH API==6 */
      case cmd_setNumOMPthreads:
        CHECK_NOTNULL(val,word);
        OpenMP::setNumThreads(*static_cast<int*>(val)>0?*static_cast<int*>(val):1);
        break;
      /* ADDED WITH API==6 */
      /* only used for testing */
      case cmd_throw:
        CHECK_NOTNULL(val,word);
        testThrow((const char*) val);
      /* STOP API */
      case cmd_setMDEngine:
        CHECK_NOTINIT(initialized,word);
        CHECK_NOTNULL(val,word);
        MDEngine=static_cast<char*>(val);
        break;
      case cmd_setLog:
        CHECK_NOTINIT(initialized,word);
        log.link(static_cast<FILE*>(val));
        break;
      case cmd_setLogFile:
        CHECK_NOTINIT(initialized,word);
        CHECK_NOTNULL(val,word);
        log.open(static_cast<char*>(val));
        break;
      // other commands that should be used after initialization:
      case cmd_setStopFlag:
        CHECK_INIT(initialized,word);
        CHECK_NOTNULL(val,word);
        stopFlag=static_cast<int*>(val);
        break;
      case cmd_getExchangesFlag:
        CHECK_INIT(initialized,word);
        CHECK_NOTNULL(val,word);
        exchangePatterns.getFlag((*static_cast<int*>(val)));
        break;
      case cmd_setExchangesSeed:
        CHECK_INIT(initialized,word);
        CHECK_NOTNULL(val,word);
        exchangePatterns.setSeed((*static_cast<int*>(val)));
        break;
      case cmd_setNumberOfReplicas:
        CHECK_INIT(initialized,word);
        CHECK_NOTNULL(val,word);
        exchangePatterns.setNofR((*static_cast<int*>(val)));
        break;
      case cmd_getExchangesList:
        CHECK_INIT(initialized,word);
        CHECK_NOTNULL(val,word);
        exchangePatterns.getList((static_cast<int*>(val)));
        break;
      case cmd_runFinalJobs:
        CHECK_INIT(initialized,word);
        runJobsAtEndOfCalculation();
        break;
      case cmd_isEnergyNeeded:
        CHECK_INIT(initialized,word);
        CHECK_NOTNULL(val,word);
        if(atoms.isEnergyNeeded()) *(static_cast<int*>(val))=1;
        else                       *(static_cast<int*>(val))=0;
        break;
      case cmd_getBias:
        CHECK_INIT(initialized,word);
        CHECK_NOTNULL(val,word);
        atoms.double2MD(getBias()/(atoms.getMDUnits().getEnergy()/atoms.getUnits().getEnergy()),val);
        break;
      case cmd_checkAction:
        CHECK_NOTNULL(val,word);
        plumed_assert(nw==2);
        *(static_cast<int*>(val))=(actionRegister().check(words[1]) ? 1:0);
        break;
      case cmd_setExtraCV:
        CHECK_NOTNULL(val,word);
        plumed_assert(nw==2);
        atoms.setExtraCV(words[1],val);
        break;
      case cmd_setExtraCVForce:
        CHECK_NOTNULL(val,word);
        plumed_assert(nw==2);
        atoms.setExtraCVForce(words[1],val);
        break;
      case cmd_GREX:
        if(!grex) grex.reset(new GREX(*this));
        plumed_massert(grex,"error allocating grex");
        {
          std::string kk=words[1];
          for(unsigned i=2; i<words.size(); i++) kk+=" "+words[i];
          grex->cmd(kk.c_str(),val);
        }
        break;
      case cmd_CLTool:
        CHECK_NOTINIT(initialized,word);
        if(!cltool) cltool.reset(new CLToolMain);
        {
          std::string kk=words[1];
          for(unsigned i=2; i<words.size(); i++) kk+=" "+words[i];
          cltool->cmd(kk.c_str(),val);
        }
        break;
<<<<<<< HEAD
      /* ADDED WITH API=7 */
      case cmd_createValue:
        CHECK_NOTINIT(initialized,words[0]); plumed_assert(nw==2);
        {
           int* srank = (static_cast<int*>(val));
           std::vector<unsigned> shape(srank[0]); 
           for(unsigned i=0;i<srank[0];++i) shape[i]=srank[i+1];
           values.emplace_back(new Value(NULL, words[1], false, shape) );
           values[values.size()-1]->created_in_plumedmain=true;
           values[values.size()-1]->setShape( shape );
           fixed_vals.insert(std::pair<std::string,bool>(words[1],false));
        }
        break;
      case cmd_setValueNotPeriodic:
        CHECK_NOTINIT(initialized,words[0]); plumed_assert(nw==2);
        getPntrToValue(words[1])->min=0; 
        getPntrToValue(words[1])->max=0; 
        getPntrToValue(words[1])->setupPeriodicity();
        break;
      case cmd_setValueDomain:
        CHECK_NOTINIT(initialized,words[0]); plumed_assert(nw==2);
        {
           std::vector<std::string> domain=Tools::getWords( static_cast<char*>(val) );
           getPntrToValue(words[1])->setDomain( domain[0], domain[1] );
        }
        break; 
      case cmd_valueIsConstant:
        CHECK_NOTINIT(initialized,words[0]); plumed_assert(nw==2);
        fixed_vals.find(words[1])->second=true;
        break;
=======
      /* ADDED WITH API==7 */
      case cmd_convert:
      {
        double v;
        plumed_assert(words.size()==2);
        if(Tools::convert(words[1],v)) atoms.double2MD(v,val);
      }
      break;
>>>>>>> 5a9bc5a3
      default:
        plumed_merror("cannot interpret cmd(\"" + word + "\"). check plumed developers manual to see the available commands.");
        break;
      }
    }

  } catch (std::exception &e) {
    if(log.isOpen()) {
      log<<"\n\n################################################################################\n\n";
      log<<e.what();
      log<<"\n\n################################################################################\n\n";
      log.flush();
    }
    throw;
  }
}

////////////////////////////////////////////////////////////////////////

void PlumedMain::init() {
// check that initialization just happens once
  initialized=true;
  atoms.init();
  if(!log.isOpen()) log.link(stdout);
  log<<"PLUMED is starting\n";
  log<<"Version: "<<config::getVersionLong()<<" (git: "<<config::getVersionGit()<<") "
     <<"compiled on " <<config::getCompilationDate() << " at " << config::getCompilationTime() << "\n";
  log<<"Please cite these papers when using PLUMED ";
  log<<cite("The PLUMED consortium, Nat. Methods 16, 670 (2019)");
  log<<cite("Tribello, Bonomi, Branduardi, Camilloni, and Bussi, Comput. Phys. Commun. 185, 604 (2014)");
  log<<"\n";
  log<<"For further information see the PLUMED web page at http://www.plumed.org\n";
  log<<"Root: "<<config::getPlumedRoot()<<"\n";
  log<<"For installed feature, see "<<config::getPlumedRoot() + "/src/config/config.txt\n";
  log.printf("Molecular dynamics engine: %s\n",MDEngine.c_str());
  log.printf("Precision of reals: %d\n",atoms.getRealPrecision());
  log.printf("Running over %d %s\n",comm.Get_size(),(comm.Get_size()>1?"nodes":"node"));
  log<<"Number of threads: "<<OpenMP::getNumThreads()<<"\n";
  log<<"Cache line size: "<<OpenMP::getCachelineSize()<<"\n";
  log.printf("Number of atoms: %d\n",atoms.getNatoms());
  if(grex) log.printf("GROMACS-like replica exchange is on\n");
  log.printf("File suffix: %s\n",getSuffix().c_str());
  if(plumedDat.length()>0) {
    readInputFile(plumedDat);
    plumedDat="";
  }
  atoms.updateUnits();
  log.printf("Timestep: %f\n",atoms.getTimeStep());
  if(atoms.getKbT()>0.0)
    log.printf("KbT: %f\n",atoms.getKbT());
  else {
    log.printf("KbT has not been set by the MD engine\n");
    log.printf("It should be set by hand where needed\n");
  }
  log<<"Relevant bibliography:\n";
  log<<citations;
  log<<"Please read and cite where appropriate!\n";
  log<<"Finished setup\n";
}

void PlumedMain::readInputFile(std::string str) {
  plumed_assert(initialized);
  log.printf("FILE: %s\n",str.c_str());
  IFile ifile;
  ifile.link(*this);
  ifile.open(str);
  ifile.allowNoEOL();
  std::vector<std::string> words;
  while(Tools::getParsedLine(ifile,words) && !endPlumed) readInputWords(words);
  endPlumed=false;
  log.printf("END FILE: %s\n",str.c_str());
  log.flush();

  pilots=actionSet.select<ActionPilot*>();
}

void PlumedMain::readInputLine(const std::string & str) {
  plumed_assert(initialized);
  if(str.empty()) return;
  std::vector<std::string> words=Tools::getWords(str);
  citations.clear();
  readInputWords(words);
  if(!citations.empty()) {
    log<<"Relevant bibliography:\n";
    log<<citations;
    log<<"Please read and cite where appropriate!\n";
  }
}

void PlumedMain::readInputWords(const std::vector<std::string> & words) {
  plumed_assert(initialized);
  if(words.empty())return;
  else if(words[0]=="_SET_SUFFIX") {
    plumed_assert(words.size()==2);
    setSuffix(words[1]);
  } else {
    std::vector<std::string> interpreted(words);
    Tools::interpretLabel(interpreted);
    auto action=actionRegister().create(ActionOptions(*this,interpreted));
    if(!action) {
      std::string msg;
      msg ="ERROR\nI cannot understand line:";
      for(unsigned i=0; i<interpreted.size(); ++i) msg+=" "+interpreted[i];
      msg+="\nMaybe a missing space or a typo?";
      log << msg;
      log.flush();
      plumed_merror(msg);
    };
    action->checkRead();
    actionSet.emplace_back(std::move(action));
  };

  pilots=actionSet.select<ActionPilot*>();
}

////////////////////////////////////////////////////////////////////////

void PlumedMain::exit(int c) {
  comm.Abort(c);
}

Log& PlumedMain::getLog() {
  return log;
}

void PlumedMain::calc() {
  prepareCalc();
  performCalc();
}

void PlumedMain::prepareCalc() {
  prepareDependencies();
  shareData();
}

//////////////////////////////////////////////////////////////////////////////////////////////////////////////////
// here we have the main steps in "calc()"
// they can be called individually, but the standard thing is to
// traverse them in this order:
void PlumedMain::prepareDependencies() {

// Stopwatch is stopped when sw goes out of scope
  auto sw=stopwatch.startStop("1 Prepare dependencies");

// activate all the actions which are on step
// activation is recursive and enables also the dependencies
// before doing that, the prepare() method is called to see if there is some
// new/changed dependency (up to now, only useful for dependences on virtual atoms,
// which can be dynamically changed).

// First switch off all actions
  for(const auto & p : actionSet) {
    p->deactivate();
  }

// for optimization, an "active" flag remains false if no action at all is active
  active=mydatafetcher->activate();
  for(unsigned i=0; i<pilots.size(); ++i) {
    if(pilots[i]->onStep()) {
      pilots[i]->activate();
      active=true;
    }
  };

// also, if one of them is the total energy, tell to atoms that energy should be collected
  for(const auto & p : actionSet) {
    if(p->isActive()) {
      if(p->checkNeedsGradients()) p->setOption("GRADIENTS");
    }
  }

}

void PlumedMain::shareData() {
// atom positions are shared (but only if there is something to do)
  if(!active)return;
// Stopwatch is stopped when sw goes out of scope
  auto sw=stopwatch.startStop("2 Sharing data");
  if(atoms.getNatoms()>0) atoms.share();
}

void PlumedMain::performCalcNoUpdate() {
  waitData();
  justCalculate();
  backwardPropagate();
}

void PlumedMain::performCalc() {
  waitData();
  justCalculate();
  backwardPropagate();
  update();
  mydatafetcher->finishDataGrab();
}

void PlumedMain::waitData() {
  if(!active)return;
// Stopwatch is stopped when sw goes out of scope
  auto sw=stopwatch.startStop("3 Waiting for data");
  if(atoms.getNatoms()>0) atoms.wait();
}

void PlumedMain::justCalculate() {
  if(!active)return;
// Stopwatch is stopped when sw goes out of scope
  auto sw=stopwatch.startStop("4 Calculating (forward loop)");
  bias=0.0;
  work=0.0;

  int iaction=0;
// calculate the active actions in order (assuming *backward* dependence)
  for(const auto & pp : actionSet) {
    Action* p(pp.get());
    if(p->isActive() && p->getCaller()=="plumedmain" ) {
// Stopwatch is stopped when sw goes out of scope.
// We explicitly declare a Stopwatch::Handler here to allow for conditional initialization.
      Stopwatch::Handler sw;
      if(detailedTimers) {
        std::string actionNumberLabel;
        Tools::convert(iaction,actionNumberLabel);
        const unsigned m=actionSet.size();
        unsigned k=0; unsigned n=1; while(n<m) { n*=10; k++; }
        const int pad=k-actionNumberLabel.length();
        for(int i=0; i<pad; i++) actionNumberLabel=" "+actionNumberLabel;
        sw=stopwatch.startStop("4A "+actionNumberLabel+" "+p->getLabel());
      }
      ActionWithValue*av=dynamic_cast<ActionWithValue*>(p);
      ActionAtomistic*aa=dynamic_cast<ActionAtomistic*>(p);
      {
        if(av) av->clearInputForces();
        if(av) av->clearDerivatives();
      }
      {
        if(aa) aa->clearOutputForces();
        if(aa) if(aa->isActive()) aa->retrieveAtoms();
      }
      if(p->checkNumericalDerivatives()) p->calculateNumericalDerivatives();
      else p->calculate();
      // This retrieves components called bias
      if(av) bias+=av->getOutputQuantity("bias");
      if(av) work+=av->getOutputQuantity("work");
      if(av)av->setGradientsIfNeeded();
      ActionWithVirtualAtom*avv=dynamic_cast<ActionWithVirtualAtom*>(p);
      if(avv)avv->setGradientsIfNeeded();
    }
    iaction++;
  }
}

void PlumedMain::justApply() {
  backwardPropagate();
  update();
}

void PlumedMain::backwardPropagate() {
  if(!active)return;
  int iaction=0;
// Stopwatch is stopped when sw goes out of scope
  auto sw=stopwatch.startStop("5 Applying (backward loop)");
// apply them in reverse order
  for(auto pp=actionSet.rbegin(); pp!=actionSet.rend(); ++pp) {
    const auto & p(pp->get());
    if(p->isActive()) {

// Stopwatch is stopped when sw goes out of scope.
// We explicitly declare a Stopwatch::Handler here to allow for conditional initialization.
      Stopwatch::Handler sw;
      if(detailedTimers) {
        std::string actionNumberLabel;
        Tools::convert(iaction,actionNumberLabel);
        const unsigned m=actionSet.size();
        unsigned k=0; unsigned n=1; while(n<m) { n*=10; k++; }
        const int pad=k-actionNumberLabel.length();
        for(int i=0; i<pad; i++) actionNumberLabel=" "+actionNumberLabel;
        sw=stopwatch.startStop("5A "+actionNumberLabel+" "+p->getLabel());
      }

      p->apply();
      ActionAtomistic*a=dynamic_cast<ActionAtomistic*>(p);
// still ActionAtomistic has a special treatment, since they may need to add forces on atoms
      if(a) a->applyForces();

    }
    iaction++;
  }

// Stopwatch is stopped when sw goes out of scope.
// We explicitly declare a Stopwatch::Handler here to allow for conditional initialization.
  Stopwatch::Handler sw1;
  if(detailedTimers) sw1=stopwatch.startStop("5B Update forces");
// this is updating the MD copy of the forces
  if(atoms.getNatoms()>0) atoms.updateForces();
}

void PlumedMain::update() {
  if(!active)return;

// Stopwatch is stopped when sw goes out of scope
  auto sw=stopwatch.startStop("6 Update");

// update step (for statistics, etc)
  updateFlags.push(true);
  for(const auto & p : actionSet) {
    p->beforeUpdate();
    if(p->isActive() && p->checkUpdate() && updateFlagsTop()) p->update();
  }
  while(!updateFlags.empty()) updateFlags.pop();
  if(!updateFlags.empty()) plumed_merror("non matching changes in the update flags");
// Check that no action has told the calculation to stop
  if(stopNow) {
    if(stopFlag) (*stopFlag)=1;
    else plumed_merror("your md code cannot handle plumed stop events - add a call to plumed.comm(stopFlag,stopCondition)");
  }

// flush by default every 10000 steps
// hopefully will not affect performance
// also if receive checkpointing signal
  if(step%10000==0||doCheckPoint) {
    fflush();
    log.flush();
    for(const auto & p : actionSet) p->fflush();
  }
}

void PlumedMain::load(const std::string& ss) {
  if(DLLoader::installed()) {
    std::string s=ss;
    size_t n=s.find_last_of(".");
    std::string extension="";
    std::string base=s;
    if(n!=std::string::npos && n<s.length()-1) extension=s.substr(n+1);
    if(n!=std::string::npos && n<s.length())   base=s.substr(0,n);
    if(extension=="cpp") {
// full path command, including environment setup
// this will work even if plumed is not in the execution path or if it has been
// installed with a name different from "plumed"
      std::string cmd=config::getEnvCommand()+" \""+config::getPlumedRoot()+"\"/scripts/mklib.sh "+s;
      log<<"Executing: "<<cmd;
      if(comm.Get_size()>0) log<<" (only on master node)";
      log<<"\n";
      if(comm.Get_rank()==0) {
        int ret=system(cmd.c_str());
        if(ret!=0) plumed_error() <<"An error happened while executing command "<<cmd<<"\n";
      }
      comm.Barrier();
      base="./"+base;
    }
    s=base+"."+config::getSoExt();
    void *p=dlloader.load(s);
    if(!p) {
      plumed_error()<<"I cannot load library " << ss << " " << dlloader.error();
    }
    log<<"Loading shared library "<<s.c_str()<<"\n";
    log<<"Here is the new list of available actions\n";
    log<<actionRegister();
  } else plumed_error()<<"While loading library "<< ss << " loading was not enabled, please check if dlopen was found at configure time";
}

double PlumedMain::getBias() const {
  return bias;
}

double PlumedMain::getWork() const {
  return work;
}

FILE* PlumedMain::fopen(const char *path, const char *mode) {
  std::string mmode(mode);
  std::string ppath(path);
  std::string suffix(getSuffix());
  std::string ppathsuf=ppath+suffix;
  FILE*fp=std::fopen(const_cast<char*>(ppathsuf.c_str()),const_cast<char*>(mmode.c_str()));
  if(!fp) fp=std::fopen(const_cast<char*>(ppath.c_str()),const_cast<char*>(mmode.c_str()));
  plumed_massert(fp,"file " + ppath + " cannot be found");
  return fp;
}

int PlumedMain::fclose(FILE*fp) {
  return std::fclose(fp);
}

std::string PlumedMain::cite(const std::string&item) {
  return citations.cite(item);
}

void PlumedMain::fflush() {
  for(const auto  & p : files) {
    p->flush();
  }
}

void PlumedMain::insertFile(FileBase&f) {
  files.insert(&f);
}

void PlumedMain::eraseFile(FileBase&f) {
  files.erase(&f);
}

void PlumedMain::stop() {
  stopNow=true;
}

Value* PlumedMain::getPntrToValue( const std::string& name ) {
  int outval=-1;
  for(unsigned i=0; i<values.size(); ++i) {
    if (values[i]->getName()==name) { outval = i; break; }
  }
  if( outval<0 ) return NULL;
  return values[outval].get();
}

void PlumedMain::interpretDataLabel( const std::string& argname, const std::string& datauser, unsigned& nargs, std::vector<Value*>& args ) {
  // If we are using all the values
  Value* myval = getPntrToValue( argname );
  if( myval ) { myval->interpretDataRequest( datauser, nargs, args, "" ); return; }
  // If we are using a subset of the values for a action with a value
  std::size_t dot1 = argname.find_first_of('.'); std::string thelab = argname.substr(0,dot1);
  Value* myval2 = getPntrToValue( thelab ); std::string rest = argname.substr(dot1+1);
  if( myval2 ) { myval2->interpretDataRequest( datauser, nargs, args, rest ); return; }
  // If we are using a subset from a component 
  std::size_t dot2 = rest.find_first_of('.'); std::string thelab2 = rest.substr(0,dot2);
  Value* myval3 = getPntrToValue( thelab + "." + thelab2 ); std::string frest = rest.substr(dot2+1);
  if( myval3 ) { myval->interpretDataRequest( datauser, nargs, args, frest ); }
}

bool PlumedMain::valueIsFixed( const std::string& name ) const {
  plumed_massert( fixed_vals.count(name)>0, "could not find value named " + name ); 
  return fixed_vals.find(name)->second;
}

void PlumedMain::runJobsAtEndOfCalculation() {
  for(const auto & p : actionSet) p->activate();
  for(const auto & p : actionSet) {
    p->runFinalJobs();
  }
}

std::string PlumedMain::getMDEngine() const {
  return MDEngine;
}

#ifdef __PLUMED_HAS_PYTHON
// This is here to stop cppcheck throwing an error
#endif

}

//////////////////////////////////////////////////////////////////////////////////////////////////////////////////<|MERGE_RESOLUTION|>--- conflicted
+++ resolved
@@ -582,7 +582,6 @@
           cltool->cmd(kk.c_str(),val);
         }
         break;
-<<<<<<< HEAD
       /* ADDED WITH API=7 */
       case cmd_createValue:
         CHECK_NOTINIT(initialized,words[0]); plumed_assert(nw==2);
@@ -613,7 +612,6 @@
         CHECK_NOTINIT(initialized,words[0]); plumed_assert(nw==2);
         fixed_vals.find(words[1])->second=true;
         break;
-=======
       /* ADDED WITH API==7 */
       case cmd_convert:
       {
@@ -622,7 +620,6 @@
         if(Tools::convert(words[1],v)) atoms.double2MD(v,val);
       }
       break;
->>>>>>> 5a9bc5a3
       default:
         plumed_merror("cannot interpret cmd(\"" + word + "\"). check plumed developers manual to see the available commands.");
         break;
