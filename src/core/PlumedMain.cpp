/* +++++++++++++++++++++++++++++++++++++++++++++++++++++++++++++++++++++++++
   Copyright (c) 2011-2017 The plumed team
   (see the PEOPLE file at the root of the distribution for a list of names)

   See http://www.plumed.org for more information.

   This file is part of plumed, version 2.

   plumed is free software: you can redistribute it and/or modify
   it under the terms of the GNU Lesser General Public License as published by
   the Free Software Foundation, either version 3 of the License, or
   (at your option) any later version.

   plumed is distributed in the hope that it will be useful,
   but WITHOUT ANY WARRANTY; without even the implied warranty of
   MERCHANTABILITY or FITNESS FOR A PARTICULAR PURPOSE.  See the
   GNU Lesser General Public License for more details.

   You should have received a copy of the GNU Lesser General Public License
   along with plumed.  If not, see <http://www.gnu.org/licenses/>.
+++++++++++++++++++++++++++++++++++++++++++++++++++++++++++++++++++++++++ */
#include "PlumedMain.h"
#include "ActionAtomistic.h"
#include "ActionPilot.h"
#include "ActionRegister.h"
#include "ActionSet.h"
#include "ActionWithValue.h"
#include "ActionWithVirtualAtom.h"
#include "Atoms.h"
#include "CLToolMain.h"
#include "ExchangePatterns.h"
#include "GREX.h"
#include "config/Config.h"
#include "tools/Citations.h"
#include "tools/Communicator.h"
#include "tools/DLLoader.h"
#include "tools/Exception.h"
#include "tools/IFile.h"
#include "tools/Log.h"
#include "tools/OpenMP.h"
#include "tools/Tools.h"
#include "tools/Stopwatch.h"
#include <cstdlib>
#include <cstring>
#include <set>
<<<<<<< HEAD
=======
#include <unordered_map>
>>>>>>> d2acb693

using namespace std;

#include "PlumedMainEnum.inc"

namespace PLMD{

const std::unordered_map<std::string, int> & plumedMainWordMap(){
  static std::unordered_map<std::string, int> word_map;
  static bool init=false;
  if(!init){
#include "PlumedMainMap.inc"
  }
  init=true;
  return word_map;
}

PlumedMain::PlumedMain():
  comm(*new Communicator),
  multi_sim_comm(*new Communicator),
  dlloader(*new DLLoader),
  cltool(NULL),
  stopwatch(*new Stopwatch),
  grex(NULL),
  initialized(false),
  log(*new Log),
  citations(*new Citations),
  step(0),
  active(false),
  atoms(*new Atoms(*this)),
  actionSet(*new ActionSet(*this)),
  bias(0.0),
  work(0.0),
  exchangePatterns(*new(ExchangePatterns)),
  exchangeStep(false),
  restart(false),
  doCheckPoint(false),
  stopFlag(NULL),
  stopNow(false),
  novirial(false),
  detailedTimers(false)
{
  log.link(comm);
  log.setLinePrefix("PLUMED: ");
  stopwatch.start();
  stopwatch.pause();
}

PlumedMain::~PlumedMain(){
  stopwatch.start();
  stopwatch.stop();
  if(initialized) log<<stopwatch;
  delete &exchangePatterns;
  delete &actionSet;
  delete &citations;
  delete &atoms;
  delete &log;
  if(grex)  delete grex;
  delete &stopwatch;
  if(cltool) delete cltool;
  delete &dlloader;
  delete &comm;
  delete &multi_sim_comm;
}

/////////////////////////////////////////////////////////////
//  MAIN INTERPRETER

#define CHECK_INIT(ini,word) plumed_massert(ini,"cmd(\"" + word +"\") should be only used after plumed initialization")
#define CHECK_NOTINIT(ini,word) plumed_massert(!(ini),"cmd(\"" + word +"\") should be only used before plumed initialization")
#define CHECK_NOTNULL(val,word) plumed_massert(val,"NULL pointer received in cmd(\"" + word + "\")");


void PlumedMain::cmd(const std::string & word,void*val){

  stopwatch.start();

  std::vector<std::string> words=Tools::getWords(word);
  unsigned nw=words.size();
  if(nw==0){
    // do nothing
  } else {
    int iword=-1;
    double d;
    auto it=plumedMainWordMap().find(words[0]);
    if(it!=plumedMainWordMap().end()) iword=it->second;
    switch(iword) {
      case cmd_setBox:
        CHECK_INIT(initialized,word);
        CHECK_NOTNULL(val,word);
        atoms.setBox(val);
        break;
      case cmd_setPositions:
        CHECK_INIT(initialized,word);
        atoms.setPositions(val);
        break;
      case cmd_setMasses:
        CHECK_INIT(initialized,word);
        atoms.setMasses(val);
        break;
      case cmd_setCharges:
        CHECK_INIT(initialized,word);
        atoms.setCharges(val);
        break;
      case cmd_setPositionsX:
        CHECK_INIT(initialized,word);
        atoms.setPositions(val,0);
        break;
      case cmd_setPositionsY:
        CHECK_INIT(initialized,word);
        atoms.setPositions(val,1);
        break;
      case cmd_setPositionsZ:
        CHECK_INIT(initialized,word);
        atoms.setPositions(val,2);
        break;
      case cmd_setVirial:
        CHECK_INIT(initialized,word);
        CHECK_NOTNULL(val,word);
        atoms.setVirial(val);
        break;
      case cmd_setEnergy:
        CHECK_INIT(initialized,word);
        CHECK_NOTNULL(val,word);
        atoms.setEnergy(val);
        break;
      case cmd_setForces:
        CHECK_INIT(initialized,word);
        atoms.setForces(val);
        break;
      case cmd_setForcesX:
        CHECK_INIT(initialized,word);
        atoms.setForces(val,0);
        break;
      case cmd_setForcesY:
        CHECK_INIT(initialized,word);
        atoms.setForces(val,1);
        break;
      case cmd_setForcesZ:
        CHECK_INIT(initialized,word);
        atoms.setForces(val,2);
        break;
      case cmd_calc:
        CHECK_INIT(initialized,word);
        calc();
        break;
      case cmd_prepareDependencies:
        CHECK_INIT(initialized,word);
        prepareDependencies();
        break;
      case cmd_shareData:
        CHECK_INIT(initialized,word);
        shareData();
        break;
      case cmd_prepareCalc:
        CHECK_INIT(initialized,word);
        prepareCalc();
        break;
      case cmd_performCalc:
        CHECK_INIT(initialized,word);
        performCalc();
        break;
      case cmd_performCalcNoUpdate:
        CHECK_INIT(initialized,word);
        performCalcNoUpdate();
        break;
      case cmd_update:
        CHECK_INIT(initialized,word);
        update();
        break;
      case cmd_setStep:
        CHECK_INIT(initialized,word);
        CHECK_NOTNULL(val,word);
        step=(*static_cast<int*>(val));
        atoms.startStep();
        break;
      case cmd_setStepLong:
        CHECK_INIT(initialized,word);
        CHECK_NOTNULL(val,word);
        step=(*static_cast<long int*>(val));
        atoms.startStep();
        break;
      // words used less frequently:
      case cmd_setAtomsNlocal:
        CHECK_INIT(initialized,word);
        CHECK_NOTNULL(val,word);
        atoms.setAtomsNlocal(*static_cast<int*>(val));
        break;
      case cmd_setAtomsGatindex:
        CHECK_INIT(initialized,word);
        atoms.setAtomsGatindex(static_cast<int*>(val),false);
        break;
      case cmd_setAtomsFGatindex:
        CHECK_INIT(initialized,word);
        atoms.setAtomsGatindex(static_cast<int*>(val),true);
        break;
      case cmd_setAtomsContiguous:
        CHECK_INIT(initialized,word);
        CHECK_NOTNULL(val,word);
        atoms.setAtomsContiguous(*static_cast<int*>(val));
        break;
      case cmd_createFullList:
        CHECK_INIT(initialized,word);
        CHECK_NOTNULL(val,word);
        atoms.createFullList(static_cast<int*>(val));
        break;
      case cmd_getFullList:
        CHECK_INIT(initialized,word);
        CHECK_NOTNULL(val,word);
        atoms.getFullList(static_cast<int**>(val));
        break;
      case cmd_clearFullList:
        CHECK_INIT(initialized,word);
        atoms.clearFullList();
        break;
      case cmd_read:
        CHECK_INIT(initialized,word);
        if(val)readInputFile(static_cast<char*>(val));
        else   readInputFile("plumed.dat");
        break;
      case cmd_readInputLine:
        CHECK_INIT(initialized,word);
        CHECK_NOTNULL(val,word);
        readInputLine(static_cast<char*>(val));
        break;
      case cmd_clear:
        CHECK_INIT(initialized,word);
        actionSet.clearDelete();
        break;
      case cmd_getApiVersion:
        CHECK_NOTNULL(val,word);
        *(static_cast<int*>(val))=4;
        break;
      // commands which can be used only before initialization:
      case cmd_init:
        CHECK_NOTINIT(initialized,word);
        init();
        break;
      case cmd_setRealPrecision:
        CHECK_NOTINIT(initialized,word);
        CHECK_NOTNULL(val,word);
        atoms.setRealPrecision(*static_cast<int*>(val));
        break;
      case cmd_setMDLengthUnits:
        CHECK_NOTINIT(initialized,word);
        CHECK_NOTNULL(val,word);
        atoms.MD2double(val,d);
        atoms.setMDLengthUnits(d);
        break;
      case cmd_setMDChargeUnits:
        CHECK_NOTINIT(initialized,word);
        CHECK_NOTNULL(val,word);
        atoms.MD2double(val,d);
        atoms.setMDChargeUnits(d);
        break;
      case cmd_setMDMassUnits:
        CHECK_NOTINIT(initialized,word);
        CHECK_NOTNULL(val,word);
        atoms.MD2double(val,d);
        atoms.setMDMassUnits(d);
        break;
      case cmd_setMDEnergyUnits:
        CHECK_NOTINIT(initialized,word);
        CHECK_NOTNULL(val,word);
        atoms.MD2double(val,d);
        atoms.setMDEnergyUnits(d);
        break;
      case cmd_setMDTimeUnits:
        CHECK_NOTINIT(initialized,word);
        CHECK_NOTNULL(val,word);
        atoms.MD2double(val,d);
        atoms.setMDTimeUnits(d);
        break;
      case cmd_setNaturalUnits:
      // set the boltzman constant for MD in natural units (kb=1)
      // only needed in LJ codes if the MD is passing temperatures to plumed (so, not yet...)
      // use as cmd("setNaturalUnits")
        CHECK_NOTINIT(initialized,word);
        atoms.setMDNaturalUnits(true);
        break;
      case cmd_setNoVirial:
        CHECK_NOTINIT(initialized,word);
        novirial=true;
        break;
      case cmd_setPlumedDat:
        CHECK_NOTINIT(initialized,word);
        CHECK_NOTNULL(val,word);
        plumedDat=static_cast<char*>(val);
        break;
      case cmd_setMPIComm:
        CHECK_NOTINIT(initialized,word);
        comm.Set_comm(val);
        atoms.setDomainDecomposition(comm);
        break;
      case cmd_setMPIFComm:
        CHECK_NOTINIT(initialized,word);
        comm.Set_fcomm(val);
        atoms.setDomainDecomposition(comm);
        break;
      case cmd_setMPImultiSimComm:
        CHECK_NOTINIT(initialized,word);
        multi_sim_comm.Set_comm(val);
        break;
      case cmd_setNatoms:
        CHECK_NOTINIT(initialized,word);
        CHECK_NOTNULL(val,word);
        atoms.setNatoms(*static_cast<int*>(val));
        break;
      case cmd_setTimestep:
        CHECK_NOTINIT(initialized,word);
        CHECK_NOTNULL(val,word);
        atoms.setTimeStep(val);
        break;
      /* ADDED WITH API==2 */
      case cmd_setKbT:
        CHECK_NOTINIT(initialized,word);
        CHECK_NOTNULL(val,word);
        atoms.setKbT(val);
        break;
      /* ADDED WITH API==3 */
      case cmd_setRestart:
        CHECK_NOTINIT(initialized,word);
        CHECK_NOTNULL(val,word);
        if(*static_cast<int*>(val)!=0) restart=true;
        break;
      /* ADDED WITH API==4 */
      case cmd_doCheckPoint:
        CHECK_INIT(initialized,word);
        CHECK_NOTNULL(val,word);
        doCheckPoint = false;
        if(*static_cast<int*>(val)!=0) doCheckPoint = true;
        break;
      /* STOP API */
      case cmd_setMDEngine:
        CHECK_NOTINIT(initialized,word);
        CHECK_NOTNULL(val,word);
        MDEngine=static_cast<char*>(val);
        break;
      case cmd_setLog:
        CHECK_NOTINIT(initialized,word);
        log.link(static_cast<FILE*>(val));
        break;
      case cmd_setLogFile:
        CHECK_NOTINIT(initialized,word);
        CHECK_NOTNULL(val,word);
        log.open(static_cast<char*>(val));
        break;
      // other commands that should be used after initialization:
      case cmd_setStopFlag:
        CHECK_INIT(initialized,word);
        CHECK_NOTNULL(val,word);
        stopFlag=static_cast<int*>(val);
        break;
      case cmd_getExchangesFlag:
        CHECK_INIT(initialized,word);
        CHECK_NOTNULL(val,word);
        exchangePatterns.getFlag((*static_cast<int*>(val)));
        break;
      case cmd_setExchangesSeed:
        CHECK_INIT(initialized,word);
        CHECK_NOTNULL(val,word);
        exchangePatterns.setSeed((*static_cast<int*>(val)));
        break;
      case cmd_setNumberOfReplicas:
        CHECK_INIT(initialized,word);
        CHECK_NOTNULL(val,word);
        exchangePatterns.setNofR((*static_cast<int*>(val)));
        break;
      case cmd_getExchangesList:
        CHECK_INIT(initialized,word);
        CHECK_NOTNULL(val,word);
        exchangePatterns.getList((static_cast<int*>(val)));
        break;
      case cmd_runFinalJobs:
        CHECK_INIT(initialized,word);
        runJobsAtEndOfCalculation();
        break;
      case cmd_isEnergyNeeded:
        CHECK_INIT(initialized,word);
        CHECK_NOTNULL(val,word);
        if(atoms.isEnergyNeeded()) *(static_cast<int*>(val))=1;
        else                       *(static_cast<int*>(val))=0;
        break;
      case cmd_getBias:
        CHECK_INIT(initialized,word);
        CHECK_NOTNULL(val,word);
        atoms.double2MD(getBias()/(atoms.getMDUnits().getEnergy()/atoms.getUnits().getEnergy()),val);
        break;
      case cmd_checkAction:
        CHECK_NOTNULL(val,word);
        plumed_assert(nw==2);
        *(static_cast<int*>(val))=(actionRegister().check(words[1]) ? 1:0);
        break;
      case cmd_GREX:
        if(!grex) grex=new GREX(*this);
        plumed_massert(grex,"error allocating grex");
        {
          std::string kk=words[1];
          for(unsigned i=2;i<words.size();i++) kk+=" "+words[i];
          grex->cmd(kk.c_str(),val);
        }
        break;
      case cmd_CLTool:
        CHECK_NOTINIT(initialized,word);
        if(!cltool) cltool=new CLToolMain;
        {
          std::string kk=words[1];
          for(unsigned i=2;i<words.size();i++) kk+=" "+words[i];
          cltool->cmd(kk.c_str(),val);
        }
        break;
      default:
        plumed_merror("cannot interpret cmd(\"" + word + "\"). check plumed developers manual to see the available commands.");
        break;
    }
  }
  stopwatch.pause();
}

////////////////////////////////////////////////////////////////////////

void PlumedMain::init(){
// check that initialization just happens once
  initialized=true;
  atoms.init();
  if(!log.isOpen()) log.link(stdout);
  log<<"PLUMED is starting\n";
  log<<"Version: "<<config::getVersionLong()<<" (git: "<<config::getVersionGit()<<") compiled on " __DATE__ " at " __TIME__ "\n";
  log<<"Please cite this paper when using PLUMED ";
  log<<cite("Tribello, Bonomi, Branduardi, Camilloni, and Bussi, Comput. Phys. Commun. 185, 604 (2014)");
  log<<"\n";
  log<<"For further information see the PLUMED web page at http://www.plumed.org\n";
  log<<"Root: "<<config::getPlumedRoot()<<"\n";
  log<<"For installed feature, see "<<config::getPlumedRoot() + "/src/config/config.txt\n";
  log.printf("Molecular dynamics engine: %s\n",MDEngine.c_str());
  log.printf("Precision of reals: %d\n",atoms.getRealPrecision());
  log.printf("Running over %d %s\n",comm.Get_size(),(comm.Get_size()>1?"nodes":"node"));
  log<<"Number of threads: "<<OpenMP::getNumThreads()<<"\n";
  log<<"Cache line size: "<<OpenMP::getCachelineSize()<<"\n";
  log.printf("Number of atoms: %d\n",atoms.getNatoms());
  if(grex) log.printf("GROMACS-like replica exchange is on\n");
  log.printf("File suffix: %s\n",getSuffix().c_str());
  if(plumedDat.length()>0){
    readInputFile(plumedDat);
    plumedDat="";
  }
  atoms.updateUnits();
  log.printf("Timestep: %f\n",atoms.getTimeStep());
  if(atoms.getKbT()>0.0)
    log.printf("KbT: %f\n",atoms.getKbT());
  else {
    log.printf("KbT has not been set by the MD engine\n");
    log.printf("It should be set by hand where needed\n");
  }
  log<<"Relevant bibliography:\n";
  log<<citations;
  log<<"Please read and cite where appropriate!\n";
  log<<"Finished setup\n";
}

void PlumedMain::readInputFile(std::string str){
  plumed_assert(initialized);
  log.printf("FILE: %s\n",str.c_str());
  IFile ifile;
  ifile.link(*this);
  ifile.open(str);
  ifile.allowNoEOL();
  std::vector<std::string> words;
  while(Tools::getParsedLine(ifile,words) && words[0]!="ENDPLUMED") readInputWords(words);
  log.printf("END FILE: %s\n",str.c_str());
  log.flush();

  pilots=actionSet.select<ActionPilot*>();
}

void PlumedMain::readInputLine(const std::string & str){
  plumed_assert(initialized);
  if(str.empty()) return;
  std::vector<std::string> words=Tools::getWords(str);
  citations.clear();
  readInputWords(words);
  if(!citations.empty()){
    log<<"Relevant bibliography:\n";
    log<<citations;
    log<<"Please read and cite where appropriate!\n";
  }
}

void PlumedMain::readInputWords(const std::vector<std::string> & words){
  plumed_assert(initialized);
  if(words.empty())return;
  else if(words[0]=="ENDPLUMED") return;
  else if(words[0]=="_SET_SUFFIX"){
    plumed_assert(words.size()==2);
    setSuffix(words[1]);
  } else {
    std::vector<std::string> interpreted(words);
    Tools::interpretLabel(interpreted);
    Action* action=actionRegister().create(ActionOptions(*this,interpreted));
    if(!action){
      log<<"ERROR\n";
      log<<"I cannot understand line:";
      for(unsigned i=0;i<interpreted.size();++i) log<<" "<<interpreted[i];
      log<<"\n";
      log.flush();
<<<<<<< HEAD
      plumed_error();
=======
      plumed_merror("I cannot understand line " + interpreted[0] + " " + interpreted[1]);
>>>>>>> d2acb693
    };
    action->checkRead();
    actionSet.push_back(action);
  };

  pilots=actionSet.select<ActionPilot*>();
}

////////////////////////////////////////////////////////////////////////

void PlumedMain::exit(int c){
  comm.Abort(c);
}

Log& PlumedMain::getLog(){
  return log;
}

void PlumedMain::calc(){
  prepareCalc();
  performCalc();
}

void PlumedMain::prepareCalc(){
  prepareDependencies();
  shareData();
}

//////////////////////////////////////////////////////////////////////////////////////////////////////////////////
// here we have the main steps in "calc()"
// they can be called individually, but the standard thing is to
// traverse them in this order:
void PlumedMain::prepareDependencies(){

  stopwatch.start("1 Prepare dependencies");

// activate all the actions which are on step
// activation is recursive and enables also the dependencies
// before doing that, the prepare() method is called to see if there is some
// new/changed dependency (up to now, only useful for dependences on virtual atoms,
// which can be dynamically changed).

// First switch off all actions
  for(ActionSet::iterator p=actionSet.begin();p!=actionSet.end();++p){
     (*p)->deactivate();
     //I think this is already done inside deactivate
     //(*p)->clearOptions();
  }

// for optimization, an "active" flag remains false if no action at all is active
  active=false;
  for(unsigned i=0;i<pilots.size();++i){
    if(pilots[i]->onStep()){
      pilots[i]->activate();
      active=true;
     }
  };

// also, if one of them is the total energy, tell to atoms that energy should be collected
  for(ActionSet::iterator p=actionSet.begin();p!=actionSet.end();++p){
    if((*p)->isActive()){
      if((*p)->checkNeedsGradients()) (*p)->setOption("GRADIENTS");
    }
  }

  stopwatch.stop("1 Prepare dependencies");
}

void PlumedMain::shareData(){
// atom positions are shared (but only if there is something to do)
  if(!active)return;
  stopwatch.start("2 Sharing data");
  if(atoms.getNatoms()>0) atoms.share();
  stopwatch.stop("2 Sharing data");
}

void PlumedMain::performCalcNoUpdate(){
  waitData();
  justCalculate();
  backwardPropagate();
}

void PlumedMain::performCalc(){
  waitData();
  justCalculate();
  backwardPropagate();
  update();
}

void PlumedMain::waitData(){
  if(!active)return;
  stopwatch.start("3 Waiting for data");
  if(atoms.getNatoms()>0) atoms.wait();
  stopwatch.stop("3 Waiting for data");
}

void PlumedMain::justCalculate(){
  if(!active)return;
  stopwatch.start("4 Calculating (forward loop)");
  bias=0.0;
  work=0.0;

  int iaction=0;
// calculate the active actions in order (assuming *backward* dependence)
  for(ActionSet::iterator p=actionSet.begin();p!=actionSet.end();++p){
    if((*p)->isActive()){
      std::string actionNumberLabel;
      if(detailedTimers){
        Tools::convert(iaction,actionNumberLabel);
        actionNumberLabel="4A "+actionNumberLabel+" "+(*p)->getLabel();
        stopwatch.start(actionNumberLabel);
      }
      ActionWithValue*av=dynamic_cast<ActionWithValue*>(*p);
      ActionAtomistic*aa=dynamic_cast<ActionAtomistic*>(*p);
      {
        if(av) av->clearInputForces();
        if(av) av->clearDerivatives();
      }
      {
        if(aa) aa->clearOutputForces();
        if(aa) if(aa->isActive()) aa->retrieveAtoms();
      }
      if((*p)->checkNumericalDerivatives()) (*p)->calculateNumericalDerivatives();
      else (*p)->calculate();
      // This retrieves components called bias 
      if(av) bias+=av->getOutputQuantity("bias");
      if(av) work+=av->getOutputQuantity("work");
      if(av)av->setGradientsIfNeeded();	
      ActionWithVirtualAtom*avv=dynamic_cast<ActionWithVirtualAtom*>(*p);
      if(avv)avv->setGradientsIfNeeded();	
      if(detailedTimers) stopwatch.stop(actionNumberLabel);
    }
    iaction++;
  }
  stopwatch.stop("4 Calculating (forward loop)");
}

void PlumedMain::justApply(){
  backwardPropagate();
  update();
}
  
void PlumedMain::backwardPropagate(){
  if(!active)return;
  int iaction=0;
  stopwatch.start("5 Applying (backward loop)");
// apply them in reverse order
  for(ActionSet::reverse_iterator p=actionSet.rbegin();p!=actionSet.rend();++p){
    if((*p)->isActive()){

      std::string actionNumberLabel;
      if(detailedTimers){
        Tools::convert(iaction,actionNumberLabel);
        actionNumberLabel="5A "+actionNumberLabel+" "+(*p)->getLabel();
        stopwatch.start(actionNumberLabel);
      }

      (*p)->apply();
      ActionAtomistic*a=dynamic_cast<ActionAtomistic*>(*p);
// still ActionAtomistic has a special treatment, since they may need to add forces on atoms
      if(a) a->applyForces();

      if(detailedTimers) stopwatch.stop(actionNumberLabel);
    }
    iaction++;
  }

// this is updating the MD copy of the forces
  if(detailedTimers) stopwatch.start("5B Update forces");
  if(atoms.getNatoms()>0) atoms.updateForces();
  if(detailedTimers) stopwatch.stop("5B Update forces");
  stopwatch.stop("5 Applying (backward loop)");
}

void PlumedMain::update(){
  if(!active)return;

  stopwatch.start("6 Update");
// update step (for statistics, etc)
  updateFlags.push(true);
  for(ActionSet::iterator p=actionSet.begin();p!=actionSet.end();++p){
    (*p)->beforeUpdate();
    if((*p)->isActive() && (*p)->checkUpdate() && updateFlagsTop()) (*p)->update();
  }
  while(!updateFlags.empty()) updateFlags.pop();
  if(!updateFlags.empty()) plumed_merror("non matching changes in the update flags");
// Check that no action has told the calculation to stop
  if(stopNow){
     if(stopFlag) (*stopFlag)=1;
     else plumed_merror("your md code cannot handle plumed stop events - add a call to plumed.comm(stopFlag,stopCondition)");
  }  

// flush by default every 10000 steps
// hopefully will not affect performance
// also if receive checkpointing signal
  if(step%10000==0||doCheckPoint){
    fflush();
    log.flush();
    for(ActionSet::const_iterator p=actionSet.begin();p!=actionSet.end();++p) (*p)->fflush();
  }
  stopwatch.stop("6 Update");
}

void PlumedMain::load(const std::string& ss){
  if(DLLoader::installed()){
     string s=ss;
     size_t n=s.find_last_of(".");
     string extension="";
     string base=s;
     if(n!=std::string::npos && n<s.length()-1) extension=s.substr(n+1);
     if(n!=std::string::npos && n<s.length())   base=s.substr(0,n);
     if(extension=="cpp"){
// full path command, including environment setup
// this will work even if plumed is not in the execution path or if it has been
// installed with a name different from "plumed"
       string cmd=config::getEnvCommand()+" \""+config::getPlumedRoot()+"\"/scripts/mklib.sh "+s;
       log<<"Executing: "<<cmd;
       if(comm.Get_size()>0) log<<" (only on master node)";
       log<<"\n";
       if(comm.Get_rank()==0) system(cmd.c_str());
       comm.Barrier();
       base="./"+base;
     }
     s=base+"."+config::getSoExt();
     void *p=dlloader.load(s);
     if(!p){
       const std::string error_msg="I cannot load library " + ss + " " + dlloader.error();
       log<<"ERROR\n";
       log<<error_msg<<"\n";
       plumed_merror(error_msg);
     }
     log<<"Loading shared library "<<s.c_str()<<"\n";
     log<<"Here is the new list of available actions\n";
     log<<actionRegister();
  } else plumed_merror("loading not enabled, please recompile with -D__PLUMED_HAS_DLOPEN");
}

double PlumedMain::getBias() const{
  return bias;
}

double PlumedMain::getWork() const{
  return work;
}

FILE* PlumedMain::fopen(const char *path, const char *mode){
  std::string mmode(mode);
  std::string ppath(path);
  std::string suffix(getSuffix());
  std::string ppathsuf=ppath+suffix;
  FILE*fp=std::fopen(const_cast<char*>(ppathsuf.c_str()),const_cast<char*>(mmode.c_str()));
  if(!fp) fp=std::fopen(const_cast<char*>(ppath.c_str()),const_cast<char*>(mmode.c_str()));
  plumed_massert(fp,"file " + ppath + " cannot be found");
  return fp;
}

int PlumedMain::fclose(FILE*fp){
  return std::fclose(fp);
}

std::string PlumedMain::cite(const std::string&item){
  return citations.cite(item);
}

void PlumedMain::fflush(){
  for(files_iterator p=files.begin();p!=files.end();++p){
    (*p)->flush();
  }
}

void PlumedMain::insertFile(FileBase&f){
  files.insert(&f);
}

void PlumedMain::eraseFile(FileBase&f){
  files.erase(&f);
}

void PlumedMain::stop(){ 
  stopNow=true;
}

void PlumedMain::runJobsAtEndOfCalculation(){
  for(ActionSet::iterator p=actionSet.begin();p!=actionSet.end();++p){
      (*p)->runFinalJobs();
  }
} 

}

//////////////////////////////////////////////////////////////////////////////////////////////////////////////////<|MERGE_RESOLUTION|>--- conflicted
+++ resolved
@@ -43,10 +43,7 @@
 #include <cstdlib>
 #include <cstring>
 #include <set>
-<<<<<<< HEAD
-=======
 #include <unordered_map>
->>>>>>> d2acb693
 
 using namespace std;
 
@@ -552,11 +549,7 @@
       for(unsigned i=0;i<interpreted.size();++i) log<<" "<<interpreted[i];
       log<<"\n";
       log.flush();
-<<<<<<< HEAD
-      plumed_error();
-=======
       plumed_merror("I cannot understand line " + interpreted[0] + " " + interpreted[1]);
->>>>>>> d2acb693
     };
     action->checkRead();
     actionSet.push_back(action);
