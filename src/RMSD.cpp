--- conflicted
+++ resolved
@@ -59,13 +59,8 @@
   const unsigned n=reference.size();
 
   double ret=0.;
-<<<<<<< HEAD
 
-  switch(alignment_method){
-=======
-  log.printf("RMSD: begin calculated\n");
   switch(alignmentMethod){
->>>>>>> 72ac1fb0
 	case SIMPLE:
 		//	do a simple alignment without rotation 
 		ret=simpleAlignment(align,displace,positions,reference,log,derivatives);
